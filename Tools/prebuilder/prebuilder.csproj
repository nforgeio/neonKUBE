﻿<Project Sdk="Microsoft.NET.Sdk">

	<PropertyGroup>
		<OutputType>Exe</OutputType>
		<TargetFramework>net7.0</TargetFramework>
		<RootNamespace>Prebuilder</RootNamespace>
		<Configurations>Debug;Release</Configurations>
	</PropertyGroup>

	<ItemGroup>
		<Compile Include="$(SolutionDir)\Lib\Neon.Kube.BuildInfo\AssemblyAttributes.cs" Link="Properties\AssemblyAttributes.cs" />
		<Compile Include="$(SolutionDir)\Lib\Neon.Kube.BuildInfo\AssemblyInfo.cs" Link="Properties\AssemblyInfo.cs" />
	</ItemGroup>

	<ItemGroup>
	  <PackageReference Include="KubernetesClient" Version="7.2.19" />
<<<<<<< HEAD
	  <PackageReference Include="Neon.Common" Version="10000.0.2597-dev-jeff-cert" />
=======
	  <PackageReference Include="Neon.Common" Version="10000.0.2598-dev-master" />
>>>>>>> 8fe7c81e
	</ItemGroup>

	<ItemGroup>
	  <ProjectReference Include="..\..\Lib\Neon.Kube.BuildInfo\Neon.Kube.BuildInfo.csproj" />
	</ItemGroup>

</Project><|MERGE_RESOLUTION|>--- conflicted
+++ resolved
@@ -14,11 +14,7 @@
 
 	<ItemGroup>
 	  <PackageReference Include="KubernetesClient" Version="7.2.19" />
-<<<<<<< HEAD
-	  <PackageReference Include="Neon.Common" Version="10000.0.2597-dev-jeff-cert" />
-=======
 	  <PackageReference Include="Neon.Common" Version="10000.0.2598-dev-master" />
->>>>>>> 8fe7c81e
 	</ItemGroup>
 
 	<ItemGroup>
