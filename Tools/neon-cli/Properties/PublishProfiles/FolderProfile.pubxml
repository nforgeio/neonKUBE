﻿<?xml version="1.0" encoding="utf-8"?>
<!--
https://go.microsoft.com/fwlink/?LinkID=208121.
-->
<Project>
  <PropertyGroup>
    <Configuration>Release</Configuration>
    <Platform>Any CPU</Platform>
<<<<<<< HEAD
    <PublishDir>bin\Release\net6.0\win-x64\publish\</PublishDir>
=======
    <PublishDir>bin\Release\net7.0\win10-x64\publish\win10-x64\</PublishDir>
>>>>>>> cae143a6
    <PublishProtocol>FileSystem</PublishProtocol>
    <_TargetId>Folder</_TargetId>
    <TargetFramework>net7.0</TargetFramework>
    <RuntimeIdentifier>win10-x64</RuntimeIdentifier>
    <SelfContained>true</SelfContained>
    <PublishSingleFile>false</PublishSingleFile>
    <PublishTrimmed>false</PublishTrimmed>
  </PropertyGroup>
</Project><|MERGE_RESOLUTION|>--- conflicted
+++ resolved
@@ -6,11 +6,7 @@
   <PropertyGroup>
     <Configuration>Release</Configuration>
     <Platform>Any CPU</Platform>
-<<<<<<< HEAD
-    <PublishDir>bin\Release\net6.0\win-x64\publish\</PublishDir>
-=======
     <PublishDir>bin\Release\net7.0\win10-x64\publish\win10-x64\</PublishDir>
->>>>>>> cae143a6
     <PublishProtocol>FileSystem</PublishProtocol>
     <_TargetId>Folder</_TargetId>
     <TargetFramework>net7.0</TargetFramework>
