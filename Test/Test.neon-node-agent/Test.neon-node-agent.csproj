﻿<Project Sdk="Microsoft.NET.Sdk">

    <PropertyGroup>
        <TargetFramework>net7.0</TargetFramework>
        <RootNamespace>TestNeonNodeAgent</RootNamespace>
        <IsPackable>false</IsPackable>
        <AssemblyName>Test.neon-node-agent</AssemblyName>
        <Configurations>Debug;Release</Configurations>
        <GenerateDocumentationFile>false</GenerateDocumentationFile>
    </PropertyGroup>

<<<<<<< HEAD
    <ItemGroup>
        <PackageReference Include="coverlet.collector" Version="3.1.2">
            <IncludeAssets>runtime; build; native; contentfiles; analyzers; buildtransitive</IncludeAssets>
            <PrivateAssets>all</PrivateAssets>
        </PackageReference>
        <PackageReference Include="LiquidTestReports.Markdown" Version="1.1.1-beta" />
        <PackageReference Include="Microsoft.NET.Test.Sdk" Version="17.3.2" />
        <PackageReference Include="Moq" Version="4.18.4" />
        <PackageReference Include="Neon.Common" Version="10000.0.2807-dev-master" />
        <PackageReference Include="Neon.Xunit" Version="10000.0.2807-dev-master" />
        <PackageReference Include="xunit" Version="2.4.2" />
        <PackageReference Include="xunit.runner.visualstudio" Version="2.4.5">
            <IncludeAssets>runtime; build; native; contentfiles; analyzers; buildtransitive</IncludeAssets>
            <PrivateAssets>all</PrivateAssets>
        </PackageReference>
    </ItemGroup>
=======
  <ItemGroup>
    <PackageReference Include="coverlet.collector" Version="3.1.2">
      <IncludeAssets>runtime; build; native; contentfiles; analyzers; buildtransitive</IncludeAssets>
      <PrivateAssets>all</PrivateAssets>
    </PackageReference>
    <PackageReference Include="LiquidTestReports.Markdown" Version="1.1.1-beta" />
    <PackageReference Include="Microsoft.NET.Test.Sdk" Version="17.3.2" />
    <PackageReference Include="Moq" Version="4.18.4" />
    <PackageReference Include="Neon.Common" Version="10000.0.2814-dev-jeff" />
    <PackageReference Include="Neon.Xunit" Version="10000.0.2814-dev-jeff" />
    <PackageReference Include="xunit" Version="2.4.2" />
    <PackageReference Include="xunit.runner.visualstudio" Version="2.4.5">
      <IncludeAssets>runtime; build; native; contentfiles; analyzers; buildtransitive</IncludeAssets>
      <PrivateAssets>all</PrivateAssets>
    </PackageReference>
  </ItemGroup>
>>>>>>> 72bea2a3

    <ItemGroup>
        <None Remove="xunit.runner.json" />
    </ItemGroup>

    <ItemGroup>
        <Content Include="xunit.runner.json">
            <CopyToOutputDirectory>PreserveNewest</CopyToOutputDirectory>
        </Content>
    </ItemGroup>

    <ItemGroup>
        <Compile Include="$(SolutionDir)\Lib\Neon.Kube.BuildInfo\AssemblyAttributes.cs" Link="Properties\AssemblyAttributes.cs" />
        <Compile Include="$(SolutionDir)\Lib\Neon.Kube.BuildInfo\AssemblyInfo.cs" Link="Properties\AssemblyInfo.cs" />
    </ItemGroup>

    <ItemGroup>
        <ProjectReference Include="..\..\Lib\Neon.Kube.BuildInfo\Neon.Kube.BuildInfo.csproj" />
        <ProjectReference Include="..\..\Lib\Neon.Kube.Xunit\Neon.Kube.Xunit.csproj" />
        <ProjectReference Include="..\..\Lib\Neon.Kube\Neon.Kube.csproj" />
        <ProjectReference Include="..\..\Lib\Neon.Kube.Operator\Neon.Kube.Operator.csproj" />
        <ProjectReference Include="..\..\Lib\Neon.Kube.Xunit\Neon.Kube.Xunit.csproj" />
        <ProjectReference Include="..\..\Services\neon-node-agent\neon-node-agent.csproj" />
        <!--<Reference Include="Telerik.JustMock">
            <HintPath>C:\Program Files (x86)\Progress\Telerik JustMock\Libraries\netcoreapp2.0\Telerik.JustMock.dll</HintPath>
        </Reference>-->
    </ItemGroup>
</Project><|MERGE_RESOLUTION|>--- conflicted
+++ resolved
@@ -9,24 +9,6 @@
         <GenerateDocumentationFile>false</GenerateDocumentationFile>
     </PropertyGroup>
 
-<<<<<<< HEAD
-    <ItemGroup>
-        <PackageReference Include="coverlet.collector" Version="3.1.2">
-            <IncludeAssets>runtime; build; native; contentfiles; analyzers; buildtransitive</IncludeAssets>
-            <PrivateAssets>all</PrivateAssets>
-        </PackageReference>
-        <PackageReference Include="LiquidTestReports.Markdown" Version="1.1.1-beta" />
-        <PackageReference Include="Microsoft.NET.Test.Sdk" Version="17.3.2" />
-        <PackageReference Include="Moq" Version="4.18.4" />
-        <PackageReference Include="Neon.Common" Version="10000.0.2807-dev-master" />
-        <PackageReference Include="Neon.Xunit" Version="10000.0.2807-dev-master" />
-        <PackageReference Include="xunit" Version="2.4.2" />
-        <PackageReference Include="xunit.runner.visualstudio" Version="2.4.5">
-            <IncludeAssets>runtime; build; native; contentfiles; analyzers; buildtransitive</IncludeAssets>
-            <PrivateAssets>all</PrivateAssets>
-        </PackageReference>
-    </ItemGroup>
-=======
   <ItemGroup>
     <PackageReference Include="coverlet.collector" Version="3.1.2">
       <IncludeAssets>runtime; build; native; contentfiles; analyzers; buildtransitive</IncludeAssets>
@@ -43,7 +25,6 @@
       <PrivateAssets>all</PrivateAssets>
     </PackageReference>
   </ItemGroup>
->>>>>>> 72bea2a3
 
     <ItemGroup>
         <None Remove="xunit.runner.json" />
