--- conflicted
+++ resolved
@@ -1,11 +1,7 @@
 ﻿<Project Sdk="Microsoft.NET.Sdk">
 
   <PropertyGroup>
-<<<<<<< HEAD
-    <TargetFramework>net5.0</TargetFramework>
-=======
     <TargetFrameworks>net48 ;netcoreapp31; net5.0</TargetFrameworks>
->>>>>>> 1a2e2cb5
     <TargetLatestRuntimePatch>true</TargetLatestRuntimePatch>
     <IsPackable>false</IsPackable>
     <LangVersion>latest</LangVersion>
