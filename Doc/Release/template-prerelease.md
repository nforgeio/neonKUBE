--- conflicted
+++ resolved
@@ -7,8 +7,6 @@
 
 This release is **not a production ready** and is intended to introduce new features and fixes.  This release is suitable for testing purposes but be advised that prerelease  features may see breaking changes in future releases or be removed completely.
 
-<<<<<<< HEAD
-=======
 <details>
 <summary>Release Taxonomy</summary>
 
@@ -24,7 +22,6 @@
 
 Release documentation: https://docs.neonforge.com/docs/neonkube
 
->>>>>>> 490b3eba
 # Details
 
 **$TODO: DOCUMENT RELEASE DETAILS HERE!**