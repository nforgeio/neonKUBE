<Project Sdk="Microsoft.NET.Sdk">

    <PropertyGroup>
<<<<<<< HEAD
        <TargetFramework>net8.0</TargetFramework>
        <ImplicitUsings>enable</ImplicitUsings>
=======
        <TargetFramework>net7.0</TargetFramework>
        <ImplicitUsings>disable</ImplicitUsings>
>>>>>>> cae143a6
        <Nullable>enable</Nullable>
    </PropertyGroup>

</Project><|MERGE_RESOLUTION|>--- conflicted
+++ resolved
@@ -1,13 +1,8 @@
 <Project Sdk="Microsoft.NET.Sdk">
 
     <PropertyGroup>
-<<<<<<< HEAD
         <TargetFramework>net8.0</TargetFramework>
-        <ImplicitUsings>enable</ImplicitUsings>
-=======
-        <TargetFramework>net7.0</TargetFramework>
         <ImplicitUsings>disable</ImplicitUsings>
->>>>>>> cae143a6
         <Nullable>enable</Nullable>
     </PropertyGroup>
 
