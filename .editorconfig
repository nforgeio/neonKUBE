--- conflicted
+++ resolved
@@ -43,8 +43,6 @@
 end_of_line = lf
 insert_final_newline = false
 
-<<<<<<< HEAD
-=======
 # Blazor
 [*.{razor,cshtml}]
 
@@ -59,7 +57,6 @@
 end_of_line = crlf
 insert_final_newline = false
 
->>>>>>> 1a2912d5
 # shell scripts
 [*.{sh}]
 
