//-----------------------------------------------------------------------------
// FILE:        NeonContainerRegistryController.cs
// CONTRIBUTOR: Marcus Bowyer
// COPYRIGHT:   Copyright © 2005-2024 by NEONFORGE LLC.  All rights reserved.
//
// Licensed under the Apache License, Version 2.0 (the "License");
// you may not use this file except in compliance with the License.
// You may obtain a copy of the License at
//
//     http://www.apache.org/licenses/LICENSE-2.0
//
// Unless required by applicable law or agreed to in writing, software
// distributed under the License is distributed on an "AS IS" BASIS,
// WITHOUT WARRANTIES OR CONDITIONS OF ANY KIND, either express or implied.
// See the License for the specific language governing permissions and
// limitations under the License.

using System;
using System.Collections.Generic;
using System.Diagnostics.Contracts;
using System.Linq;
using System.Text;
using System.Threading;
using System.Threading.Tasks;

using k8s;
using k8s.Models;

using Microsoft.Extensions.Logging;

using Neon.Common;
using Neon.Diagnostics;
using Neon.K8s;
using Neon.Kube;
using Neon.Kube.Glauth;
using Neon.Kube.Resources.Cluster;
using Neon.Operator.Attributes;
using Neon.Operator.Controllers;
using Neon.Operator.Rbac;
using Neon.Operator.Util;
using Neon.Tasks;

using OpenTelemetry.Trace;

namespace NeonClusterOperator
{
    /// <summary>
    /// Configures CRI-O Harbor credentials using <see cref="V1NeonContainerRegistry"/>.
    /// </summary>
    [RbacRule<V1CrioConfiguration>(Verbs = RbacVerb.All, Scope = EntityScope.Cluster, SubResources = "status")]
    [RbacRule<V1NeonContainerRegistry>(Verbs = RbacVerb.All, Scope = EntityScope.Cluster, SubResources = "status")]
    [ResourceController(MaxConcurrentReconciles = 1)]
    public class NeonContainerRegistryController : ResourceControllerBase<V1NeonContainerRegistry>
    {
        //---------------------------------------------------------------------
        // Static members

        /// <summary>
        /// Static constructor.
        /// </summary>
        static NeonContainerRegistryController()
        {
        }

        //---------------------------------------------------------------------
        // Instance members

        private readonly IKubernetes                                k8s;
        private readonly ILogger<NeonContainerRegistryController>   logger;
        /// <summary>
        /// Constructor.
        /// </summary>
        public NeonContainerRegistryController(
            IKubernetes                                k8s,
            ILogger<NeonContainerRegistryController>   logger)
        {
            Covenant.Requires<ArgumentNullException>(k8s != null, nameof(k8s));
            Covenant.Requires<ArgumentNullException>(logger != null, nameof(logger));

            this.k8s    = k8s;
            this.logger = logger;
        }

        /// <inheritdoc/>
        public override async Task<ResourceControllerResult> ReconcileAsync(V1NeonContainerRegistry resource, CancellationToken cancellationToken = default)
        {
            await SyncContext.Clear;

            using (var activity = TelemetryHub.ActivitySource?.StartActivity())
            {
                Tracer.CurrentSpan?.AddEvent("reconcile", attributes => attributes.Add("customresource", nameof(V1NeonContainerRegistry)));

                await SyncContext.Clear;

                logger?.LogInformationEx(() => $"Reconciling {resource.GetType().FullName} [{resource.Namespace()}/{resource.Name()}].");

                var crioConfigList = await k8s.CustomObjects.ListClusterCustomObjectAsync<V1CrioConfiguration>();

                V1CrioConfiguration crioConfig;

                if (crioConfigList.Items.IsEmpty())
                {
                    crioConfig                 = new V1CrioConfiguration().Initialize();
                    crioConfig.Metadata.Name   = KubeConst.ClusterCrioConfigName;
                    crioConfig.Spec            = new V1CrioConfiguration.CrioConfigurationSpec();
                    crioConfig.Spec.Registries = new List<KeyValuePair<string, V1NeonContainerRegistry.RegistrySpec>>();
                }
                else
                {
                    crioConfig                   = crioConfigList.Items.Where(cfg => cfg.Metadata.Name == KubeConst.ClusterCrioConfigName).Single();
                    crioConfig.Spec            ??= new V1CrioConfiguration.CrioConfigurationSpec();
                    crioConfig.Spec.Registries ??= new List<KeyValuePair<string, V1NeonContainerRegistry.RegistrySpec>>();
                }

                if (crioConfig.Spec.Registries.IsEmpty())
                {
                    crioConfig.Spec.Registries.Add(new KeyValuePair<string, V1NeonContainerRegistry.RegistrySpec>(resource.Uid(), resource.Spec));
                    await k8s.CustomObjects.UpsertClusterCustomObjectAsync(body: crioConfig, name: crioConfig.Name());

                    return null;
                }

                if (!crioConfig.Spec.Registries.Any(kvp => kvp.Key == resource.Uid()))
                {
                    logger?.LogInformationEx(() => $"Registry [{resource.Namespace()}/{resource.Name()}] deos not exist, adding.");

                    var addPatch = OperatorHelper.CreatePatch<V1CrioConfiguration>();

                    addPatch.Add(path => path.Spec.Registries, new KeyValuePair<string, V1NeonContainerRegistry.RegistrySpec>(resource.Uid(), resource.Spec));

                    await k8s.CustomObjects.PatchClusterCustomObjectAsync<V1CrioConfiguration>(
                        patch: OperatorHelper.ToV1Patch<V1CrioConfiguration>(addPatch),
                        name:  crioConfig.Name());
                }
                else
                {
                    logger?.LogInformationEx(() => $"Registry [{resource.Namespace()}/{resource.Name()}] exists, checking for changes.");

                    var registry = crioConfig.Spec.Registries.Where(kvp => kvp.Key == resource.Uid()).Single();

                    if (registry.Value != resource.Spec)
                    {
                        logger?.LogInformationEx(() => $"Registry [{resource.Namespace()}/{resource.Name()}] changed, upserting.");

                        crioConfig.Spec.Registries.Remove(registry);
                        crioConfig.Spec.Registries.Add(new KeyValuePair<string, V1NeonContainerRegistry.RegistrySpec>(resource.Uid(), resource.Spec));

                        var patch =  OperatorHelper.CreatePatch<V1CrioConfiguration>();

                        patch.Replace(path => path.Spec.Registries, crioConfig.Spec.Registries);

                        await k8s.CustomObjects.PatchClusterCustomObjectAsync<V1CrioConfiguration>(
                            patch: OperatorHelper.ToV1Patch<V1CrioConfiguration>(patch),
                            name:  crioConfig.Name());
                    }
                }

                logger?.LogInformationEx(() => $"RECONCILED: {resource.Name()}");

                return null;
            }
        }

        /// <inheritdoc/>
        public override async Task DeletedAsync(V1NeonContainerRegistry resource, CancellationToken cancellationToken = default)
        {
            await SyncContext.Clear;

            using (var activity = TelemetryHub.ActivitySource?.StartActivity())
            {
                Tracer.CurrentSpan?.AddEvent("delete", attributes => attributes.Add("customresource", nameof(V1NeonContainerRegistry)));

                if (resource.Name() == KubeConst.LocalClusterRegistryProject)
                {
                    await CreateNeonLocalRegistryAsync();
                }

                logger?.LogInformationEx(() => $"DELETED: {resource.Name()}");
            }
        }

        /// <summary>
<<<<<<< HEAD
        /// Adds a <see cref="V1NeonContainerRegistry"/> CRD for the local container registry.
=======
        /// Configures CRI-O Harbor credentials.
>>>>>>> 94909cc4
        /// </summary>
        /// <returns>The tracking <see cref="Task"/>.</returns>
        private async Task CreateNeonLocalRegistryAsync()
        {
            using (var activity = TelemetryHub.ActivitySource?.StartActivity())
            {
                logger?.LogInformationEx(() => $"Upserting registry: [{KubeConst.LocalClusterRegistryHostName}]");

                // $todo(marcusbooyah): make this use robot accounts.

                var secret   = await k8s.CoreV1.ReadNamespacedSecretAsync("glauth-users", KubeNamespace.NeonSystem);
                var rootUser = NeonHelper.YamlDeserialize<GlauthUser>(Encoding.UTF8.GetString(secret.Data["root"]));

                var registry = new V1NeonContainerRegistry()
                {
                    Metadata = new V1ObjectMeta()
                    {
                        Name = KubeConst.LocalClusterRegistryProject
                    },
                    Spec = new V1NeonContainerRegistry.RegistrySpec()
                    {
                        Blocked     = false,
                        Insecure    = true,
                        Location    = KubeConst.LocalClusterRegistryHostName,
                        Password    = rootUser.Password,
                        Prefix      = KubeConst.LocalClusterRegistryHostName,
                        SearchOrder = -1,
                        Username    = rootUser.Name
                    }
                };

                await k8s.CustomObjects.UpsertClusterCustomObjectAsync(registry, registry.Name());
            }
        }
    }
}<|MERGE_RESOLUTION|>--- conflicted
+++ resolved
@@ -180,11 +180,7 @@
         }
 
         /// <summary>
-<<<<<<< HEAD
-        /// Adds a <see cref="V1NeonContainerRegistry"/> CRD for the local container registry.
-=======
         /// Configures CRI-O Harbor credentials.
->>>>>>> 94909cc4
         /// </summary>
         /// <returns>The tracking <see cref="Task"/>.</returns>
         private async Task CreateNeonLocalRegistryAsync()
