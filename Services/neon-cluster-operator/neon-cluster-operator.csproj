--- conflicted
+++ resolved
@@ -5,21 +5,14 @@
         <OutputType>Exe</OutputType>
         <RootNamespace>NeonClusterOperator</RootNamespace>
         <IsPackable>false</IsPackable>
+        <ServerGarbageCollection>true</ServerGarbageCollection>
+        <ConcurrentGarbageCollection>true</ConcurrentGarbageCollection>
         <AssemblyName>neon-cluster-operator</AssemblyName>
         <Configurations>Debug;Release</Configurations>
         <NoWarn>$(NoWarn);CS2002;CS8034</NoWarn>
     </PropertyGroup>
 
-<<<<<<< HEAD
-    <!-- Runtime settings -->
-
-    <PropertyGroup>
-        <ServerGarbageCollection>true</ServerGarbageCollection>
-        <ConcurrentGarbageCollection>true</ConcurrentGarbageCollection>
-    </PropertyGroup>
-=======
     <Import Project="$(NO_ROOT)\src\Neon.Operator\build\Neon.Operator.targets" />
->>>>>>> 0d10cac7
 
     <ItemGroup>
         <Compile Include="$(NK_ROOT)\Lib\Neon.Kube.BuildInfo\AssemblyAttributes.cs" Link="Properties\AssemblyAttributes.cs" />
