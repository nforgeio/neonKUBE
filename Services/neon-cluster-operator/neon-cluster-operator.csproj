﻿<Project Sdk="Microsoft.NET.Sdk">

	<PropertyGroup>
		<TargetFramework>net6.0</TargetFramework>
		<OutputType>Exe</OutputType>
		<IsPackable>false</IsPackable>
		<LangVersion>latest</LangVersion>
		<RootNamespace>NeonClusterOperator</RootNamespace>
		<LangVersion>latest</LangVersion>
		<ServerGarbageCollection>true</ServerGarbageCollection>
		<ConcurrentGarbageCollection>true</ConcurrentGarbageCollection>
		<AssemblyName>neon-cluster-operator</AssemblyName>
		<Configurations>Debug;Release</Configurations>
		<GenerateAssemblyInfo>false</GenerateAssemblyInfo>
		<GenerateTargetFrameworkAttribute>false</GenerateTargetFrameworkAttribute>
		<AnalysisLevel>5.0</AnalysisLevel>
	</PropertyGroup>

	<PropertyGroup>
		<!-- Write generated installation YAML to an git-ignored folder -->
		<KubeOpsConfigRoot>config.gitignore</KubeOpsConfigRoot>
		<KubeOpsSkipDockerfile>true</KubeOpsSkipDockerfile>
	</PropertyGroup>

	<PropertyGroup Condition="'$(Configuration)|$(Platform)'=='Release|AnyCPU'">
		<DefineConstants />
		<Optimize>False</Optimize>
	</PropertyGroup>

	<PropertyGroup Condition="'$(Configuration)|$(Platform)'=='Debug|AnyCPU'">
		<DefineConstants>DEBUG;TRACE</DefineConstants>
	</PropertyGroup>

    <ItemGroup>
        <Protobuf Include="Protos\dex.proto" GrpcServices="Client" />
    </ItemGroup>

	<ItemGroup>
		<EmbeddedResource Include="Resources\cluster-manifest.json" />
	</ItemGroup>

	<ItemGroup>
		<PackageReference Include="Google.Protobuf" Version="3.21.6" />
		<PackageReference Include="Grpc.Net.Client" Version="2.49.0" />
		<PackageReference Include="Grpc.Tools" Version="2.49.1">
		  <PrivateAssets>all</PrivateAssets>
		  <IncludeAssets>runtime; build; native; contentfiles; analyzers; buildtransitive</IncludeAssets>
		</PackageReference>
		<PackageReference Include="KubeOps" Version="7.0.0-prerelease.2" />
		<PackageReference Include="OpenTelemetry" Version="1.4.0-alpha.2" />
		<PackageReference Include="Quartz" Version="3.5.0" />
		<PackageReference Include="Quartz.OpenTelemetry.Instrumentation" Version="3.5.0" />

<<<<<<< HEAD
		<PackageReference Include="Neon.Common" Version="10000.0.2271-dev-master" />
        <PackageReference Include="Neon.Service" Version="10000.0.2271-dev-master" />
=======
		<PackageReference Include="Neon.Common" Version="10000.0.2275-dev-jeff" />
        <PackageReference Include="Neon.Service" Version="10000.0.2275-dev-jeff" />
>>>>>>> c3a80343
    </ItemGroup>

	<ItemGroup>
		<ProjectReference Include="..\..\Lib\Neon.Kube.ResourceDefinitions\Neon.Kube.ResourceDefinitions.csproj" />
		<ProjectReference Include="..\..\Lib\Neon.Kube.Operator\Neon.Kube.Operator.csproj" />
		<ProjectReference Include="..\..\Lib\Neon.Kube\Neon.Kube.csproj" />
	</ItemGroup>

	<ItemGroup>
		<Folder Include="config.gitignore\" />
	</ItemGroup>

	<!--
	The [ClusterManifest] build target executes a [neon-build download-const-uri] command to
	download the cluster manifest JSON file for the current cluster version.  The manifest
	will be generated during image builds in neonCLOUD and uploaded to S3.
  
	The [neon-build download-const-uri] obtains the URI for the manifest from:
  
		assembly:   Neon.Kube.dll
		constant:   Neon.Kube.NeonDownloads.NeonClusterManifestUri
  
	We'll be loading the [Neon.Kube.dll] assembly from that project's folder using the same
	build configuration and target runtime as this project.  This is a bit fragile.
  
	Note that the [neon-build download-const-uri] doesn't fail if it couldn't download the
	file so that developers will be able to work offline.  We'll just build with the existing
	manifest file which is checked into git and won't change very often.
	-->

	<Target Name="ClusterManifest" BeforeTargets="CoreCompile">
		<Exec Command="neon-build download-const-uri &quot;%NK_ROOT%\Lib\Neon.Kube\bin\$(Configuration)\net6.0\Neon.Kube.dll&quot; Neon.Kube.KubeDownloads NeonClusterManifestUri &quot;$(ProjectDir)Resources\cluster-manifest.json" />
	</Target>

	<!--  CRD generation settings. -->
	
	<PropertyGroup>
		<KubeOpsConfigRoot>config.gitignore</KubeOpsConfigRoot>
		<KubeOpsSkipDockerfile>true</KubeOpsSkipDockerfile>
	</PropertyGroup>

	<!-- 
    The KubeOps config file generator doesn't rebuild the files when the config output
    directory already exists.  We're going to delete this folder to ensure that these
    files are always regenerated.
    -->

	<!--<Target Name="RemoveConfig" BeforeTargets="BeforeBuild">
		<Message Importance="high" Text="Purge CRDs" />
		<RemoveDir Directories="$(ProjectDir)config.gitignore" />
	</Target>-->

	<!--
    This target publishes all generated CRDs to [$/Lib/Neon.Kube.Setup/Resources/Helm/neon-cluster-operator/crds/*].
  
    NOTE: This does not copy any other deployment related files to [$/Lib/Neon.Kube.Setup].  We'll edit deployment,
  	      RBAC and other files in place there, like we do for all other charts.
  
    NOTE: [GenerateAfterBuild] is the KubeOps build target that generates the CRDs and other Kubernetes manifest 
          and kustomization files.
    -->

	<Target Name="PublishCRDs" AfterTargets="GenerateAfterBuild">
		<Message Importance="high" Text="Publish CRDs to: Neon.Kube.Setup" />
		<!--<Exec Command="neon-build rm &quot;$(SolutionDir)Lib\Neon.Kube.Setup\Resources\Helm\$(MSBuildProjectName)\crds\*&quot;" />-->
		<Exec Command="neon-build publish-files &quot;$(ProjectDir)config.gitignore\crds\*&quot; &quot;$(NK_ROOT)\Lib\Neon.Kube.Setup\Resources\Helm\$(MSBuildProjectName)\crds&quot; --exclude-kustomize" />
	</Target>

</Project><|MERGE_RESOLUTION|>--- conflicted
+++ resolved
@@ -51,13 +51,8 @@
 		<PackageReference Include="Quartz" Version="3.5.0" />
 		<PackageReference Include="Quartz.OpenTelemetry.Instrumentation" Version="3.5.0" />
 
-<<<<<<< HEAD
-		<PackageReference Include="Neon.Common" Version="10000.0.2271-dev-master" />
-        <PackageReference Include="Neon.Service" Version="10000.0.2271-dev-master" />
-=======
 		<PackageReference Include="Neon.Common" Version="10000.0.2275-dev-jeff" />
         <PackageReference Include="Neon.Service" Version="10000.0.2275-dev-jeff" />
->>>>>>> c3a80343
     </ItemGroup>
 
 	<ItemGroup>
