--- conflicted
+++ resolved
@@ -47,20 +47,12 @@
 		  <IncludeAssets>runtime; build; native; contentfiles; analyzers; buildtransitive</IncludeAssets>
 		</PackageReference>
 		<PackageReference Include="KubeOps" Version="7.0.0-prerelease.2" />
-		<PackageReference Include="Npgsql.OpenTelemetry" Version="6.0.7" />
 		<PackageReference Include="OpenTelemetry" Version="1.4.0-alpha.2" />
 		<PackageReference Include="OpenTelemetry.Instrumentation.Quartz" Version="1.0.0-alpha.1" />
-<<<<<<< HEAD
-		<PackageReference Include="Quartz" Version="3.5.0" />
-
-		<PackageReference Include="Neon.Common" Version="10000.0.2288-dev-master" />
-        <PackageReference Include="Neon.Service" Version="10000.0.2288-dev-master" />
-=======
 		<PackageReference Include="Npgsql.OpenTelemetry" Version="6.0.7" />
 		<PackageReference Include="Quartz" Version="3.5.0" />
 		<PackageReference Include="Neon.Common" Version="10000.0.2291-dev-master" />
         <PackageReference Include="Neon.Service" Version="10000.0.2291-dev-master" />
->>>>>>> 49ca085a
     </ItemGroup>
 
 	<ItemGroup>
