--- conflicted
+++ resolved
@@ -47,16 +47,12 @@
 		  <IncludeAssets>runtime; build; native; contentfiles; analyzers; buildtransitive</IncludeAssets>
 		</PackageReference>
 		<PackageReference Include="KubeOps" Version="7.0.0-prerelease.2" />
-<<<<<<< HEAD
-        <PackageReference Include="Neon.Common" Version="10000.0.2251-dev-master" />
+		<PackageReference Include="OpenTelemetry" Version="1.3.1" />
+		<PackageReference Include="Quartz" Version="3.5.0" />
+		<PackageReference Include="Quartz.OpenTelemetry.Instrumentation" Version="3.5.0" />
+
+		<PackageReference Include="Neon.Common" Version="10000.0.2251-dev-master" />
         <PackageReference Include="Neon.Service" Version="10000.0.2251-dev-master" />
-=======
-        <PackageReference Include="Neon.Common" Version="10000.0.2246-dev-master" />
-        <PackageReference Include="Neon.Service" Version="10000.0.2246-dev-master" />
-        <PackageReference Include="OpenTelemetry" Version="1.3.1" />
-        <PackageReference Include="Quartz" Version="3.5.0" />
-        <PackageReference Include="Quartz.OpenTelemetry.Instrumentation" Version="3.5.0" />
->>>>>>> 55abb5b3
     </ItemGroup>
 
 	<ItemGroup>
