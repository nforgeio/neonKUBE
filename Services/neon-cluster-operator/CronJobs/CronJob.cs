﻿//-----------------------------------------------------------------------------
// FILE:	    CronJob.cs
// CONTRIBUTOR: Marcus Bowyer
// COPYRIGHT:   Copyright (c) 2005-2022 by neonFORGE LLC.  All rights reserved.
//
// Licensed under the Apache License, Version 2.0 (the "License");
// you may not use this file except in compliance with the License.
// You may obtain a copy of the License at
//
//     http://www.apache.org/licenses/LICENSE-2.0
//
// Unless required by applicable law or agreed to in writing, software
// distributed under the License is distributed on an "AS IS" BASIS,
// WITHOUT WARRANTIES OR CONDITIONS OF ANY KIND, either express or implied.
// See the License for the specific language governing permissions and
// limitations under the License.

using System;
using System.Collections.Generic;
using System.Linq;
using System.Text;
using System.Threading;
using System.Threading.Tasks;

using Neon.Common;
using Neon.Diagnostics;
using Neon.Kube;
using Neon.Kube.Resources;

using k8s;
using k8s.Models;

using OpenTelemetry.Trace;
using Prometheus;
using Quartz;
using System.Diagnostics.Contracts;

namespace NeonClusterOperator
{
    /// <summary>
    /// 
    /// </summary>
    public class CronJob
    {
        /// <summary>
        /// The name of the cron job.
        /// </summary>
        public string Name { get; set; }

        /// <summary>
        /// The group.
        /// </summary>
        public string Group { get; set; } = "ClusterSettingsCron";

        /// <summary>
        /// The Job type.
        /// </summary>
        public Type Type { get; set; }   

        /// <summary>
        /// Constructor.
        /// </summary>
        /// <param name="type">The job type.</param>
        public CronJob(Type type)
        {
            Covenant.Requires<ArgumentNullException>(type != null, nameof(type));

            Type = type;
            Name = Type.Name;
        }

        /// <summary>
        /// Adds the cron job to a specified scheduler.
        /// </summary>
        /// <param name="scheduler">Specifies the scheduler.</param>
        /// <param name="k8s">Specifies the Kubernetes client.</param>
        /// <param name="cronSchedule">Specifies the schedule.</param>
        /// <param name="data">Optionally specifies a dictionary with additional data.</param>
        /// <returns>The tracking <see cref="Task"/>.</returns>
        public Task AddToSchedulerAsync(
            IScheduler                  scheduler, 
            IKubernetes                 k8s, 
            string                      cronSchedule,
            Dictionary<string, object>  data = null)
        {
<<<<<<< HEAD
            using (var activity = TelemetryHub.ActivitySource.StartActivity())
=======
            Covenant.Requires<ArgumentNullException>(scheduler != null, nameof(scheduler));
            Covenant.Requires<ArgumentNullException>(k8s != null, nameof(k8s));
            Covenant.Requires<ArgumentNullException>(!string.IsNullOrEmpty(cronSchedule), nameof(cronSchedule));

            using (Tracer.CurrentSpan)
>>>>>>> 6a07db53
            {
                Tracer.CurrentSpan?.AddEvent("add-to-scheduler");

                var job = JobBuilder.Create(Type)
                    .WithIdentity(Name, Group)
                    .Build();

                job.JobDataMap.Put("Kubernetes", k8s);

                if (data != null)
                {
                    foreach (var item in data)
                    {
                        job.JobDataMap.Put(item.Key, item.Value);
                    }
                }

                // Trigger the job to run now, and then repeat every 10 seconds

                ITrigger trigger = TriggerBuilder.Create()
                    .WithIdentity(Name, Group)
                    .WithCronSchedule(cronSchedule)
                    .Build();

                // Tell quartz to schedule the job using our trigger

                return scheduler.ScheduleJob(job, trigger);
            }
        }

        /// <summary>
        /// Removes the job from the specified scheduler.
        /// </summary>
        /// <param name="scheduler"></param>
        /// <returns>The tracking <see cref="Task"/>.</returns>
        public async Task DeleteFromSchedulerAsync(IScheduler scheduler)
        {
            using (var activity = TelemetryHub.ActivitySource.StartActivity())
            {
                Tracer.CurrentSpan?.AddEvent("delete-from-scheduler");

                try
                {
                    await scheduler.DeleteJob(new JobKey(Name, Group));
                }
                catch (NullReferenceException)
                {
                    return;
                }
            }
        }
    }
}<|MERGE_RESOLUTION|>--- conflicted
+++ resolved
@@ -83,15 +83,11 @@
             string                      cronSchedule,
             Dictionary<string, object>  data = null)
         {
-<<<<<<< HEAD
-            using (var activity = TelemetryHub.ActivitySource.StartActivity())
-=======
             Covenant.Requires<ArgumentNullException>(scheduler != null, nameof(scheduler));
             Covenant.Requires<ArgumentNullException>(k8s != null, nameof(k8s));
             Covenant.Requires<ArgumentNullException>(!string.IsNullOrEmpty(cronSchedule), nameof(cronSchedule));
 
-            using (Tracer.CurrentSpan)
->>>>>>> 6a07db53
+            using (var activity = TelemetryHub.ActivitySource.StartActivity())
             {
                 Tracer.CurrentSpan?.AddEvent("add-to-scheduler");
 
