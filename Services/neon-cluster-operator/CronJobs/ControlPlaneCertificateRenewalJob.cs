--- conflicted
+++ resolved
@@ -112,13 +112,8 @@
                         startTime = startTime.AddHours(1);
                     }
 
-<<<<<<< HEAD
-                    var jobs  = await k8s.CustomObjects.ReadClusterCustomObjectAsync<V1NeonClusterJobConfig>(V1NeonClusterJobConfig.SingularName);
-                    var patch = OperatorHelper.CreatePatch<V1NeonClusterJobConfig>();
-=======
                     var clusterOperator = await k8s.CustomObjects.GetClusterCustomObjectAsync<V1NeonClusterJobs>(KubeService.NeonClusterOperator);
                     var patch           = OperatorHelper.CreatePatch<V1NeonClusterJobs>();
->>>>>>> 2683d43d
 
                     if (jobs.Status == null)
                     {
