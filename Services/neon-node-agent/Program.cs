//-----------------------------------------------------------------------------
// FILE:        Program.cs
// CONTRIBUTOR: Jeff Lill
// COPYRIGHT:   Copyright © 2005-2023 by NEONFORGE LLC.  All rights reserved.
//
// Licensed under the Apache License, Version 2.0 (the "License");
// you may not use this file except in compliance with the License.
// You may obtain a copy of the License at
//
//     http://www.apache.org/licenses/LICENSE-2.0
//
// Unless required by applicable law or agreed to in writing, software
// distributed under the License is distributed on an "AS IS" BASIS,
// WITHOUT WARRANTIES OR CONDITIONS OF ANY KIND, either express or implied.
// See the License for the specific language governing permissions and
// limitations under the License.

using System;
using System.Threading.Tasks;

using Neon.Common;
<<<<<<< HEAD
using Neon.Diagnostics;
using Neon.IO;
=======
>>>>>>> 54c9a36d
using Neon.Kube;
using Neon.Service;

using Prometheus.DotNetRuntime;

namespace NeonNodeAgent
{
    /// <summary>
    /// The <b>neon-node-agent</b> entry point.
    /// </summary>
    public static class Program
    {
        /// <summary>
        /// Returns the program's service implementation.
        /// </summary>
        public static Service Service { get; private set; }

        /// <summary>
        /// The program entry point.
        /// </summary>
        /// <param name="args">The command line arguments.</param>
        /// <returns>The tracking <see cref="Task"/>.</returns>
        public static async Task Main(string[] args)
        {
            try
            {
                Service = new Service(KubeService.NeonNodeAgent);

                Service.MetricsOptions.Mode         = MetricsMode.Scrape;
                Service.MetricsOptions.Port         = KubePort.NeonNodeAgent;
                Service.MetricsOptions.GetCollector =
                    () =>
                    {
                        return DotNetRuntimeStatsBuilder
                            .Default()
                            .StartCollecting();
                    };

                Environment.Exit(await Service.RunAsync());
            }
            catch (Exception e)
            {
                if (Service?.Logger != null)
                {
                    Service.Logger.LogCriticalEx(e);
                }
                else
                {
                    // Logging isn't initialized, so fallback to just writing to SDTERR.

                    Console.Error.WriteLine("CRITICAL: " + NeonHelper.ExceptionError(e, stackTrace: true));

                    if (e.StackTrace != null)
                    {
                        Console.Error.WriteLine("STACK TRACE:");
                        Console.Error.WriteLine(e.StackTrace);
                    }
                }

                Environment.Exit(1);
            }
        }
    }
}<|MERGE_RESOLUTION|>--- conflicted
+++ resolved
@@ -19,11 +19,8 @@
 using System.Threading.Tasks;
 
 using Neon.Common;
-<<<<<<< HEAD
 using Neon.Diagnostics;
 using Neon.IO;
-=======
->>>>>>> 54c9a36d
 using Neon.Kube;
 using Neon.Service;
 
