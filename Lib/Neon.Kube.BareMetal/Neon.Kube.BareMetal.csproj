<Project Sdk="Microsoft.NET.Sdk">

<<<<<<< HEAD
	<PropertyGroup>
		<TargetFramework>net8.0</TargetFramework>
		<OutputType>Library</OutputType>
		<RootNamespace>Neon.Kube.Hosting.BareMetal</RootNamespace>
		<Version>0.9.2-alpha</Version>
		<Description>INTERNAL USE ONLY: neonKUBE hosting manager for bare metal.</Description>
		<PackageLicenseFile>LICENSE</PackageLicenseFile>
		<PackageReleaseNotes>https://github.com/nforgeio/neonKUBE/releases</PackageReleaseNotes>
		<PackageProjectUrl>https://github.com/nforgeio/neonKUBE/blob/master/Lib/Neon.Kube.Machine/README.md</PackageProjectUrl>
		<RepositoryType>git</RepositoryType>
		<RepositoryUrl>https://github.com/nforgeio/neonKUBE</RepositoryUrl>
		<PackageLicenseFile>LICENSE</PackageLicenseFile>
		<Configurations>Debug;Release</Configurations>
		<PackageIcon>nuget-icon.png</PackageIcon>
		<PackageTags>kubernetes</PackageTags>
	</PropertyGroup>

	<ItemGroup>
		<Compile Include="$(NK_ROOT)\Lib\Neon.Kube.BuildInfo\AssemblyAttributes.cs" Link="Properties\AssemblyAttributes.cs" />
		<Compile Include="$(NK_ROOT)\Lib\Neon.Kube.BuildInfo\AssemblyInfo.cs" Link="Properties\AssemblyInfo.cs" />
	</ItemGroup>

	<ItemGroup>
		<ProjectReference Include="..\Neon.Kube.BuildInfo\Neon.Kube.BuildInfo.csproj" />
		<ProjectReference Include="..\Neon.Kube\Neon.Kube.csproj" />
  </ItemGroup>

  <ItemGroup Condition="'$(SolutionName)' == 'neonCLOUD'" >
      <ProjectReference Include="$(NF_ROOT)\Lib\Neon.Common\Neon.Common.csproj" />
	</ItemGroup>

	<ItemGroup>
		<None Include="..\nuget-icon.png" Pack="true" PackagePath="" />
		<None Include="..\..\LICENSE" Pack="true" PackagePath="" />
	</ItemGroup>

	<ItemGroup>
	  <PackageReference Include="Neon.Common" Version="$(NeonSdkPackageVersion)" Condition="'$(SolutionName)' != 'neonCLOUD'" />
	</ItemGroup>
=======
    <PropertyGroup>
        <TargetFramework>net7.0</TargetFramework>
        <OutputType>Library</OutputType>
        <RootNamespace>Neon.Kube.Hosting.BareMetal</RootNamespace>
        <Version>0.9.2-alpha</Version>
        <Description>INTERNAL USE ONLY: NEONKUBE hosting manager for bare metal.</Description>
        <PackageLicenseFile>LICENSE</PackageLicenseFile>
        <PackageReleaseNotes>https://github.com/nforgeio/TEMPKUBE/releases</PackageReleaseNotes>
        <PackageProjectUrl>https://github.com/nforgeio/TEMPKUBE/blob/master/Lib/Neon.Kube.Machine/README.md</PackageProjectUrl>
        <RepositoryType>git</RepositoryType>
        <RepositoryUrl>https://github.com/nforgeio/neonKUBE</RepositoryUrl>
        <PackageLicenseFile>LICENSE</PackageLicenseFile>
        <Configurations>Debug;Release</Configurations>
        <PackageIcon>nuget-icon.png</PackageIcon>
        <PackageTags>kubernetes</PackageTags>
    </PropertyGroup>

    <ItemGroup>
        <Compile Include="$(NK_ROOT)\Lib\Neon.Kube.BuildInfo\AssemblyAttributes.cs" Link="Properties\AssemblyAttributes.cs" />
        <Compile Include="$(NK_ROOT)\Lib\Neon.Kube.BuildInfo\AssemblyInfo.cs" Link="Properties\AssemblyInfo.cs" />
    </ItemGroup>

    <ItemGroup>
        <None Include="..\nuget-icon.png" Pack="true" PackagePath="" />
        <None Include="..\..\LICENSE" Pack="true" PackagePath="" />
    </ItemGroup>

    <!-- Local solution project references -->

    <ItemGroup>
        <ProjectReference Include="..\Neon.Kube.BuildInfo\Neon.Kube.BuildInfo.csproj" />
        <ProjectReference Include="..\Neon.Kube\Neon.Kube.csproj" />
    </ItemGroup>

    <!-- NEONFORGE package or project references -->

    <Choose>
        <When Condition="'$(NeonBuildUseNugets)' == 'true'">
            <ItemGroup>
                <PackageReference Include="Neon.Common" Version="$(NeonSdkPackageVersion)" />
            </ItemGroup>
        </When>
        <Otherwise>
            <ItemGroup>
                <ProjectReference Include="$(NF_ROOT)\Lib\Neon.Common\Neon.Common.csproj" />
            </ItemGroup>
        </Otherwise>
    </Choose>
>>>>>>> cae143a6

</Project><|MERGE_RESOLUTION|>--- conflicted
+++ resolved
@@ -1,6 +1,5 @@
 <Project Sdk="Microsoft.NET.Sdk">
 
-<<<<<<< HEAD
 	<PropertyGroup>
 		<TargetFramework>net8.0</TargetFramework>
 		<OutputType>Library</OutputType>
@@ -17,46 +16,6 @@
 		<PackageIcon>nuget-icon.png</PackageIcon>
 		<PackageTags>kubernetes</PackageTags>
 	</PropertyGroup>
-
-	<ItemGroup>
-		<Compile Include="$(NK_ROOT)\Lib\Neon.Kube.BuildInfo\AssemblyAttributes.cs" Link="Properties\AssemblyAttributes.cs" />
-		<Compile Include="$(NK_ROOT)\Lib\Neon.Kube.BuildInfo\AssemblyInfo.cs" Link="Properties\AssemblyInfo.cs" />
-	</ItemGroup>
-
-	<ItemGroup>
-		<ProjectReference Include="..\Neon.Kube.BuildInfo\Neon.Kube.BuildInfo.csproj" />
-		<ProjectReference Include="..\Neon.Kube\Neon.Kube.csproj" />
-  </ItemGroup>
-
-  <ItemGroup Condition="'$(SolutionName)' == 'neonCLOUD'" >
-      <ProjectReference Include="$(NF_ROOT)\Lib\Neon.Common\Neon.Common.csproj" />
-	</ItemGroup>
-
-	<ItemGroup>
-		<None Include="..\nuget-icon.png" Pack="true" PackagePath="" />
-		<None Include="..\..\LICENSE" Pack="true" PackagePath="" />
-	</ItemGroup>
-
-	<ItemGroup>
-	  <PackageReference Include="Neon.Common" Version="$(NeonSdkPackageVersion)" Condition="'$(SolutionName)' != 'neonCLOUD'" />
-	</ItemGroup>
-=======
-    <PropertyGroup>
-        <TargetFramework>net7.0</TargetFramework>
-        <OutputType>Library</OutputType>
-        <RootNamespace>Neon.Kube.Hosting.BareMetal</RootNamespace>
-        <Version>0.9.2-alpha</Version>
-        <Description>INTERNAL USE ONLY: NEONKUBE hosting manager for bare metal.</Description>
-        <PackageLicenseFile>LICENSE</PackageLicenseFile>
-        <PackageReleaseNotes>https://github.com/nforgeio/TEMPKUBE/releases</PackageReleaseNotes>
-        <PackageProjectUrl>https://github.com/nforgeio/TEMPKUBE/blob/master/Lib/Neon.Kube.Machine/README.md</PackageProjectUrl>
-        <RepositoryType>git</RepositoryType>
-        <RepositoryUrl>https://github.com/nforgeio/neonKUBE</RepositoryUrl>
-        <PackageLicenseFile>LICENSE</PackageLicenseFile>
-        <Configurations>Debug;Release</Configurations>
-        <PackageIcon>nuget-icon.png</PackageIcon>
-        <PackageTags>kubernetes</PackageTags>
-    </PropertyGroup>
 
     <ItemGroup>
         <Compile Include="$(NK_ROOT)\Lib\Neon.Kube.BuildInfo\AssemblyAttributes.cs" Link="Properties\AssemblyAttributes.cs" />
@@ -89,6 +48,5 @@
             </ItemGroup>
         </Otherwise>
     </Choose>
->>>>>>> cae143a6
 
 </Project>