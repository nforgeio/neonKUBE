--- conflicted
+++ resolved
@@ -1,6 +1,5 @@
 <Project Sdk="Microsoft.NET.Sdk">
 
-<<<<<<< HEAD
 	<PropertyGroup>
 		<TargetFramework>net8.0</TargetFramework>
 		<OutputType>Library</OutputType>
@@ -16,32 +15,6 @@
 		<PackageIcon>nuget-icon.png</PackageIcon>
 		<PackageTags>kubernetes</PackageTags>
 	</PropertyGroup>
-
-	<ItemGroup>
-		<Compile Include="$(NK_ROOT)\Lib\Neon.Kube.BuildInfo\AssemblyAttributes.cs" Link="Properties\AssemblyAttributes.cs" />
-		<Compile Include="$(NK_ROOT)\Lib\Neon.Kube.BuildInfo\AssemblyInfo.cs" Link="Properties\AssemblyInfo.cs" />
-	</ItemGroup>
-
-	<ItemGroup>
-		<ProjectReference Include="..\Neon.Kube.BuildInfo\Neon.Kube.BuildInfo.csproj" />
-		<ProjectReference Include="..\Neon.Kube.GrpcProto\Neon.Kube.GrpcProto.csproj" />
-		<ProjectReference Include="..\Neon.Kube\Neon.Kube.csproj" />
-=======
-    <PropertyGroup>
-        <TargetFramework>net7.0</TargetFramework>
-        <OutputType>Library</OutputType>
-        <RootNamespace>Neon.Kube.Hosting.Google</RootNamespace>
-        <Version>0.9.2-alpha</Version>
-        <Description>INTERNAL USE ONLY: NEONKUBE hosting manager for Google Cloud.</Description>
-        <PackageLicenseFile>LICENSE</PackageLicenseFile>
-        <PackageReleaseNotes>https://github.com/nforgeio/TEMPKUBE/releases</PackageReleaseNotes>
-        <PackageProjectUrl>https://github.com/nforgeio/TEMPKUBE/blob/master/Lib/Neon.Kube.Google/README.md</PackageProjectUrl>
-        <RepositoryType>git</RepositoryType>
-        <RepositoryUrl>https://github.com/nforgeio/neonKUBE</RepositoryUrl>
-        <Configurations>Debug;Release</Configurations>
-        <PackageIcon>nuget-icon.png</PackageIcon>
-        <PackageTags>kubernetes</PackageTags>
-    </PropertyGroup>
 
     <ItemGroup>
         <Compile Include="$(NK_ROOT)\Lib\Neon.Kube.BuildInfo\AssemblyAttributes.cs" Link="Properties\AssemblyAttributes.cs" />
@@ -59,7 +32,6 @@
         <ProjectReference Include="..\Neon.Kube.BuildInfo\Neon.Kube.BuildInfo.csproj" />
         <ProjectReference Include="..\Neon.Kube.GrpcProto\Neon.Kube.GrpcProto.csproj" />
         <ProjectReference Include="..\Neon.Kube\Neon.Kube.csproj" />
->>>>>>> cae143a6
     </ItemGroup>
 
     <!-- NEONFORGE package or project references -->
