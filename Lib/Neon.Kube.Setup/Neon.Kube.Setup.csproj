--- conflicted
+++ resolved
@@ -40,121 +40,6 @@
         <Folder Include="Resources\Helm\neon-cluster-operator\crds\" />
     </ItemGroup>
 
-<<<<<<< HEAD
-    <ItemGroup>
-        <None Remove="Resources\Helm\cert-manager\crds\certificates.yaml" />
-        <None Remove="Resources\Helm\cert-manager\crds\challenges.yaml" />
-        <None Remove="Resources\Helm\cert-manager\crds\clusterissuers.yaml" />
-        <None Remove="Resources\Helm\cert-manager\crds\issuers.yaml" />
-        <None Remove="Resources\Helm\cert-manager\crds\orders.yaml" />
-        <None Remove="Resources\Helm\cert-manager\templates\cainjector-deployment - Copy.yaml" />
-        <None Remove="Resources\Helm\cert-manager\templates\grafana-dashboard.yaml" />
-        <None Remove="Resources\Helm\cilium\README-NEONKUBE.md" />
-        <None Remove="Resources\Helm\dex\templates\ldap-connector.yaml" />
-        <None Remove="Resources\Helm\grafana-agent\crds\monitoring.grafana.com_integrations.yaml" />
-        <None Remove="Resources\Helm\grafana-agent\templates\grafana-dashboard.yaml" />
-        <None Remove="Resources\Helm\grafana-agent\templates\neon-dashboard.yaml" />
-        <None Remove="Resources\Helm\grafana\templates\datasource-loki.yaml" />
-        <None Remove="Resources\Helm\grafana\templates\datasource-mimir.yaml" />
-        <None Remove="resources\helm\grafana\templates\_helpers.tpl" />
-        <None Remove="Resources\Helm\harbor\assets\registry-config.yaml" />
-        <None Remove="Resources\Helm\harbor\templates\buckets.yaml" />
-        <None Remove="Resources\Helm\harbor\templates\core.yaml" />
-        <None Remove="Resources\Helm\harbor\templates\harbor.yaml" />
-        <None Remove="Resources\Helm\harbor\templates\jobservice.yaml" />
-        <None Remove="Resources\Helm\harbor\templates\notaryserver.yaml" />
-        <None Remove="Resources\Helm\harbor\templates\notarysigner.yaml" />
-        <None Remove="Resources\Helm\harbor\templates\portal.yaml" />
-        <None Remove="Resources\Helm\harbor\templates\registry.yaml" />
-        <None Remove="Resources\Helm\harbor\templates\registrycontroller.yaml" />
-        <None Remove="Resources\Helm\harbor\templates\trivy.yaml" />
-        <None Remove="Resources\Helm\istio\templates\_helpers.tpl" />
-        <None Remove="Resources\Helm\kube-state-metrics\templates\grafana-dashboard.yaml" />
-        <None Remove="Resources\Helm\loki\templates\buckets.yaml" />
-        <None Remove="Resources\Helm\loki\templates\service.yaml" />
-        <None Remove="Resources\Helm\loki\templates\virtualservice.yaml" />
-        <None Remove="Resources\Helm\memcached\templates\dashboard.yaml" />
-        <None Remove="Resources\Helm\memcached\templates\_affinities.tpl" />
-        <None Remove="Resources\Helm\memcached\templates\_capabilities.tpl" />
-        <None Remove="Resources\Helm\memcached\templates\_images.tpl" />
-        <None Remove="Resources\Helm\memcached\templates\_labels.tpl" />
-        <None Remove="Resources\Helm\memcached\templates\_names.tpl" />
-        <None Remove="Resources\Helm\memcached\templates\_tplvalues.tpl" />
-        <None Remove="Resources\Helm\memcached\templates\_warnings.tpl" />
-        <None Remove="Resources\Helm\metrics-server\templates\rbac - Copy (2).yaml" />
-        <None Remove="Resources\Helm\metrics-server\templates\rbac - Copy (3).yaml" />
-        <None Remove="Resources\Helm\metrics-server\templates\rbac - Copy (4).yaml" />
-        <None Remove="Resources\Helm\metrics-server\templates\rbac - Copy (5).yaml" />
-        <None Remove="Resources\Helm\metrics-server\templates\rbac - Copy.yaml" />
-        <None Remove="Resources\Helm\metrics-server\templates\serviceMonitor.yaml" />
-        <None Remove="Resources\Helm\metrics-server\_helpers.tpl" />
-        <None Remove="Resources\Helm\mimir\templates\alertmanager\alertmanager-dashboard-resources.yaml" />
-        <None Remove="Resources\Helm\mimir\templates\alertmanager\alertmanager-dashboard.yaml" />
-        <None Remove="Resources\Helm\mimir\templates\buckets.yaml" />
-        <None Remove="Resources\Helm\mimir\templates\compactor\compactor-dashboard-resources.yaml" />
-        <None Remove="Resources\Helm\mimir\templates\compactor\compactor-dashboard.yaml" />
-        <None Remove="Resources\Helm\mimir\templates\config-dashboard.yaml" />
-        <None Remove="Resources\Helm\mimir\templates\datasource-mimir-alertmanager.yaml" />
-        <None Remove="Resources\Helm\mimir\templates\envoyfilter.yaml" />
-        <None Remove="Resources\Helm\mimir\templates\overrides-exporter\overrides-dashboard.yaml" />
-        <None Remove="Resources\Helm\mimir\templates\querier\queries-dashboard.yaml" />
-        <None Remove="Resources\Helm\mimir\templates\reads-dashboard.yaml" />
-        <None Remove="Resources\Helm\mimir\templates\reads-networking-dashboard.yaml" />
-        <None Remove="Resources\Helm\mimir\templates\reads-resources-dashboard.yaml" />
-        <None Remove="Resources\Helm\mimir\templates\rollout-progress-dashboard.yaml" />
-        <None Remove="Resources\Helm\mimir\templates\ruler\ruler-dashboard.yaml" />
-        <None Remove="Resources\Helm\mimir\templates\scaling-dashboard.yaml" />
-        <None Remove="Resources\Helm\mimir\templates\secret-alertmanager.yaml" />
-        <None Remove="Resources\Helm\mimir\templates\service.yaml" />
-        <None Remove="Resources\Helm\mimir\templates\slow-queries-dashboard.yaml" />
-        <None Remove="Resources\Helm\mimir\templates\store-gateway\object-storage-dashboard.yaml" />
-        <None Remove="Resources\Helm\mimir\templates\tenants-dashboard.yaml" />
-        <None Remove="Resources\Helm\mimir\templates\top-tenants-dashboard.yaml" />
-        <None Remove="Resources\Helm\mimir\templates\virtualService.yaml" />
-        <None Remove="Resources\Helm\mimir\templates\writes-dashboard.yaml" />
-        <None Remove="Resources\Helm\mimir\templates\writes-networking-dashboard.yaml" />
-        <None Remove="Resources\Helm\mimir\templates\writes-resources-dashboard.yaml" />
-        <None Remove="Resources\Helm\minio\templates\console-config-env.yaml" />
-        <None Remove="Resources\Helm\minio\templates\grafana-dashboard.yaml" />
-        <None Remove="Resources\Helm\minio\templates\tenant-service.yaml" />
-        <None Remove="resources\helm\neon-acme\templates\cluster-certificates.yaml" />
-        <None Remove="Resources\Helm\neon-acme\templates\_helpers.tpl" />
-        <None Remove="Resources\Helm\neon-cluster-operator\.helmignore" />
-        <None Remove="Resources\Helm\neon-cluster-operator\Chart.yaml" />
-        <None Remove="Resources\Helm\neon-cluster-operator\templates\configmap.yaml" />
-        <None Remove="Resources\Helm\neon-cluster-operator\templates\daemonset.yaml" />
-        <None Remove="Resources\Helm\neon-cluster-operator\templates\grafana-dashboard.yaml" />
-        <None Remove="Resources\Helm\neon-cluster-operator\templates\service.yaml" />
-        <None Remove="Resources\Helm\neon-cluster-operator\templates\servicemonitor.yaml" />
-        <None Remove="Resources\Helm\neon-cluster-operator\templates\_helpers.tpl" />
-        <None Remove="Resources\Helm\neon-cluster-operator\values.yaml" />
-        <None Remove="Resources\Helm\neon-node-agent\.helmignore" />
-        <None Remove="Resources\Helm\neon-node-agent\Chart.yaml" />
-        <None Remove="Resources\Helm\neon-node-agent\templates\configmap.yaml" />
-        <None Remove="Resources\Helm\neon-node-agent\templates\daemonset.yaml" />
-        <None Remove="Resources\Helm\neon-node-agent\templates\service.yaml" />
-        <None Remove="Resources\Helm\neon-node-agent\templates\servicemonitor.yaml" />
-        <None Remove="Resources\Helm\neon-node-agent\templates\_helpers.tpl" />
-        <None Remove="Resources\Helm\neon-node-agent\values.yaml" />
-        <None Remove="Resources\Helm\oauth2-proxy\templates\_alphaConfig-render.tpl" />
-        <None Remove="Resources\Helm\oauth2-proxy\templates\_config-render.tpl" />
-        <None Remove="Resources\Helm\openebs\archive-servicemonitors\README.md" />
-        <None Remove="Resources\Helm\openebs\templates\servicemonitors.yaml" />
-        <None Remove="Resources\Helm\openebs\upgrade.ps1" />
-        <None Remove="Resources\Helm\postgres-operator\templates\certificate.yaml" />
-        <None Remove="Resources\Helm\postgres-operator\templates\configmap-metric-exporter.yaml" />
-        <None Remove="Resources\Helm\postgres-operator\templates\healthcheck-role.yaml" />
-        <None Remove="Resources\Helm\postgres-operator\templates\healthcheck-rolebinding.yaml" />
-        <None Remove="Resources\Helm\postgres-operator\templates\neon-system-db.yaml" />
-        <None Remove="Resources\Helm\postgres-operator\templates\servicemonitor.yaml" />
-        <None Remove="Resources\Helm\redis-ha\templates\grafana-dashboard.yaml" />
-        <None Remove="Resources\Helm\tempo\templates\buckets.yaml" />
-        <None Remove="Resources\Helm\tempo\templates\service.yaml" />
-        <None Remove="Resources\Helm\tempo\templates\virtualservice.yaml" />
-    </ItemGroup>
-
-=======
->>>>>>> 296fb99a
     <!-- Non-NEONFORGE package references -->
 
     <ItemGroup>
