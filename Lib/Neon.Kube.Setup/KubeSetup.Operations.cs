--- conflicted
+++ resolved
@@ -1630,349 +1630,7 @@
             var k8s           = GetK8sClient(controller);
             var readyToGoMode = controller.Get<ReadyToGoMode>(KubeSetupProperty.ReadyToGoMode);
 
-<<<<<<< HEAD
             await master.InvokeIdempotentAsync("setup/kube-dashboard",
-=======
-            master.InvokeIdempotent("setup/kube-dashboard",
-                () =>
-                {
-                    controller.LogProgress(master, verb: "setup", message: "kubernetes dashboard");
-
-                    if (clusterLogin.DashboardCertificate != null)
-                    {
-                        controller.LogProgress(master, verb: "generate", message: "kubernetes dashboard certificate");
-
-                        var newCert = GenerateDashboardCert(controller, master);
-
-                        clusterLogin.DashboardCertificate = newCert.CombinedPem;
-                        clusterLogin.Save();
-                    }
-
-                    // Deploy the dashboard.  Note that we need to insert the base-64
-                    // encoded certificate and key PEM into the dashboard configuration
-                    // YAML first.
-
-                    controller.LogProgress(master, verb: "setup", message: "kubernetes dashboard");
-
-                    var dashboardYaml =
-$@"# Copyright 2017 The Kubernetes Authors.
-#
-# Licensed under the Apache License, Version 2.0 (the """"License"""");
-# you may not use this file except in compliance with the License.
-# You may obtain a copy of the License at
-#
-# http://www.apache.org/licenses/LICENSE-2.0
-#
-# Unless required by applicable law or agreed to in writing, software
-# distributed under the License is distributed on an """"AS IS"""" BASIS,
-# WITHOUT WARRANTIES OR CONDITIONS OF ANY KIND, either express or implied.
-# See the License for the specific language governing permissions and
-# limitations under the License.
-
-
-apiVersion: v1
-kind: ServiceAccount
-metadata:
-  labels:
-    k8s-app: kubernetes-dashboard
-  name: kubernetes-dashboard
-  namespace: {KubeNamespaces.NeonSystem}
-
----
-
-kind: Service
-apiVersion: v1
-metadata:
-  labels:
-    k8s-app: kubernetes-dashboard
-  name: kubernetes-dashboard
-  namespace: {KubeNamespaces.NeonSystem}
-spec:
-  type: NodePort
-  ports:
-  - port: 443
-    targetPort: 8443
-    nodePort: {KubeNodePorts.KubeDashboard}
-  selector:
-    k8s-app: kubernetes-dashboard
-
----
-
-apiVersion: v1
-kind: Secret
-metadata:
-  labels:
-    k8s-app: kubernetes-dashboard
-  name: kubernetes-dashboard-certs
-  namespace: {KubeNamespaces.NeonSystem}
-type: Opaque
-data:
-  cert.pem: $<CERTIFICATE>
-  key.pem: $<PRIVATEKEY>
-
----
-
-apiVersion: v1
-kind: Secret
-metadata:
-  labels:
-    k8s-app: kubernetes-dashboard
-  name: kubernetes-dashboard-csrf
-  namespace: {KubeNamespaces.NeonSystem}
-type: Opaque
-data:
-  csrf: """"
-
----
-
-apiVersion: v1
-kind: Secret
-metadata:
-  labels:
-    k8s-app: kubernetes-dashboard
-  name: kubernetes-dashboard-key-holder
-  namespace: {KubeNamespaces.NeonSystem}
-type: Opaque
-
----
-
-kind: ConfigMap
-apiVersion: v1
-metadata:
-  labels:
-    k8s-app: kubernetes-dashboard
-  name: kubernetes-dashboard-settings
-  namespace: {KubeNamespaces.NeonSystem}
-
----
-
-kind: Role
-apiVersion: rbac.authorization.k8s.io/v1
-metadata:
-  labels:
-    k8s-app: kubernetes-dashboard
-  name: kubernetes-dashboard
-  namespace: {KubeNamespaces.NeonSystem}
-rules:
-# Allow Dashboard to get, update and delete Dashboard exclusive secrets.
-  - apiGroups: [""""]
-    resources: [""secrets""]
-    resourceNames: [""kubernetes-dashboard-key-holder"", ""kubernetes-dashboard-certs"", ""kubernetes-dashboard-csrf""]
-    verbs: [""get"", ""update"", ""delete""]
-# Allow Dashboard to get and update 'kubernetes-dashboard-settings' config map.
-  - apiGroups: [""""]
-    resources: [""configmaps""]
-    resourceNames: [""kubernetes-dashboard-settings""]
-    verbs: [""get"", ""update""]
-# Allow Dashboard to get metrics.
-  - apiGroups: [""""]
-    resources: [""services""]
-    resourceNames: [""heapster"", ""dashboard-metrics-scraper""]
-    verbs: [""proxy""]
-  - apiGroups: [""""]
-    resources: [""services/proxy""]
-    resourceNames: [""heapster"", ""http:heapster:"", ""https:heapster:"", ""dashboard-metrics-scraper"", ""http:dashboard-metrics-scraper""]
-    verbs: [""get""]
-
----
-
-kind: ClusterRole
-apiVersion: rbac.authorization.k8s.io/v1
-metadata:
-  labels:
-    k8s-app: kubernetes-dashboard
-  name: kubernetes-dashboard
-rules:
-# Allow Metrics Scraper to get metrics from the Metrics server
-  - apiGroups: [""metrics.k8s.io""]
-    resources: [""pods"", ""nodes""]
-    verbs: [""get"", ""list"", ""watch""]
-
----
-
-apiVersion: rbac.authorization.k8s.io/v1
-kind: RoleBinding
-metadata:
-  labels:
-    k8s-app: kubernetes-dashboard
-  name: kubernetes-dashboard
-  namespace: {KubeNamespaces.NeonSystem}
-roleRef:
-  apiGroup: rbac.authorization.k8s.io
-  kind: Role
-  name: kubernetes-dashboard
-subjects:
-  - kind: ServiceAccount
-    name: kubernetes-dashboard
-    namespace: {KubeNamespaces.NeonSystem}
-
----
-
-apiVersion: rbac.authorization.k8s.io/v1
-kind: ClusterRoleBinding
-metadata:
-  name: kubernetes-dashboard
-  namespace: {KubeNamespaces.NeonSystem}
-roleRef:
-  apiGroup: rbac.authorization.k8s.io
-  kind: ClusterRole
-  name: kubernetes-dashboard
-subjects:
-  - kind: ServiceAccount
-    name: kubernetes-dashboard
-    namespace: {KubeNamespaces.NeonSystem}
-
----
-
-kind: Deployment
-apiVersion: apps/v1
-metadata:
-  labels:
-    k8s-app: kubernetes-dashboard
-  name: kubernetes-dashboard
-  namespace: {KubeNamespaces.NeonSystem}
-spec:
-  replicas: {advice.ReplicaCount}
-  revisionHistoryLimit: 10
-  selector:
-    matchLabels:
-      k8s-app: kubernetes-dashboard
-  template:
-    metadata:
-      labels:
-        k8s-app: kubernetes-dashboard
-    spec:
-      containers:
-        - name: kubernetes-dashboard
-          image: {KubeConst.LocalClusterRegistry}/kubernetesui-dashboard:v{KubeVersions.KubernetesDashboard}
-          imagePullPolicy: IfNotPresent
-          ports:
-            - containerPort: 8443
-              protocol: TCP
-          args:
-            - --auto-generate-certificates=false
-            - --tls-cert-file=cert.pem
-            - --tls-key-file=key.pem
-            - --namespace={KubeNamespaces.NeonSystem}
-# Uncomment the following line to manually specify Kubernetes API server Host
-# If not specified, Dashboard will attempt to auto discover the API server and connect
-# to it. Uncomment only if the default does not work.
-# - --apiserver-host=http://my-address:port
-          volumeMounts:
-            - name: kubernetes-dashboard-certs
-              mountPath: /certs
-# Create on-disk volume to store exec logs
-            - mountPath: /tmp
-              name: tmp-volume
-          livenessProbe:
-            httpGet:
-              scheme: HTTPS
-              path: /
-              port: 8443
-            initialDelaySeconds: 30
-            timeoutSeconds: 30
-      volumes:
-        - name: kubernetes-dashboard-certs
-          secret:
-            secretName: kubernetes-dashboard-certs
-        - name: tmp-volume
-          emptyDir: {{}}
-      serviceAccountName: kubernetes-dashboard
-# Comment the following tolerations if Dashboard must not be deployed on master
-      tolerations:
-        - key: node-role.kubernetes.io/master
-          effect: NoSchedule
-
----
-
-kind: Service
-apiVersion: v1
-metadata:
-  labels:
-    k8s-app: dashboard-metrics-scraper
-  name: dashboard-metrics-scraper
-  namespace: {KubeNamespaces.NeonSystem}
-spec:
-  ports:
-    - port: 8000
-      targetPort: 8000
-  selector:
-    k8s-app: dashboard-metrics-scraper
-
----
-
-kind: Deployment
-apiVersion: apps/v1
-metadata:
-  annotations:
-    reloader.stakater.com/auto: ""true""
-  labels:
-    k8s-app: dashboard-metrics-scraper
-  name: dashboard-metrics-scraper
-  namespace: {KubeNamespaces.NeonSystem}
-spec:
-  replicas: {advice.ReplicaCount}
-  revisionHistoryLimit: 10
-  selector:
-    matchLabels:
-      k8s-app: dashboard-metrics-scraper
-  template:
-    metadata:
-      labels:
-        k8s-app: dashboard-metrics-scraper
-    spec:
-      containers:
-        - name: dashboard-metrics-scraper
-          image: {KubeConst.LocalClusterRegistry}/kubernetesui-metrics-scraper:{KubeVersions.KubernetesDashboardMetrics}
-          ports:
-            - containerPort: 8000
-              protocol: TCP
-          livenessProbe:
-            httpGet:
-              scheme: HTTP
-              path: /
-              port: 8000
-            initialDelaySeconds: 30
-            timeoutSeconds: 30
-          volumeMounts:
-          - mountPath: /tmp
-            name: tmp-volume
-      serviceAccountName: kubernetes-dashboard
-# Comment the following tolerations if Dashboard must not be deployed on master
-      tolerations:
-        - key: node-role.kubernetes.io/master
-          effect: NoSchedule
-      volumes:
-        - name: tmp-volume
-          emptyDir: {{}}
-";
-
-                    var dashboardCert = TlsCertificate.Parse(clusterLogin.DashboardCertificate);
-                    var variables     = new Dictionary<string, string>();
-
-                    variables.Add("CERTIFICATE", Convert.ToBase64String(Encoding.UTF8.GetBytes(dashboardCert.CertPemNormalized)));
-                    variables.Add("PRIVATEKEY", Convert.ToBase64String(Encoding.UTF8.GetBytes(dashboardCert.KeyPemNormalized)));
-
-                    using (var preprocessReader =
-                        new PreprocessReader(dashboardYaml, variables)
-                        {
-                            StripComments     = false,
-                            ProcessStatements = false
-                        }
-                    )
-                    {
-                        preprocessReader.SetYamlMode();
-
-                        dashboardYaml = preprocessReader.ReadToEnd();
-                    }
-
-                    master.KubectlApply(dashboardYaml, RunOptions.FaultOnError);
-                });
-
-            if (readyToGoMode == ReadyToGoMode.Setup)
-            {
-                await master.InvokeIdempotentAsync("ready-to-go/dashboard-certs",
->>>>>>> 39deceb6
                 async () =>
                 {
                     controller.LogProgress(master, verb: "setup", message: "kubernetes dashboard");
