--- conflicted
+++ resolved
@@ -1068,13 +1068,6 @@
             var clusterAdvice     = controller.Get<ClusterAdvice>(KubeSetupProperty.ClusterAdvice);
             var coreDnsAdvice     = clusterAdvice.GetServiceAdvice(ClusterAdvice.CoreDns);
 
-<<<<<<< HEAD
-            controller.ThrowIfCancelled();
-            await controlNode.InvokeIdempotentAsync("setup/coredns",
-                async () =>
-                {
-                    controller.LogProgress(controlNode, verb: "configure", message: "coredns");
-=======
             // We need to generate a "--feature-gates=..." command line option and add it to the end
             // of the command arguments in the API server static pod manifest at: 
             //
@@ -1159,7 +1152,11 @@
             //
             // Note that Kubelet will automatically restart the API server's static pod when it
             // notices that that static pod manifest has been modified.
->>>>>>> 94909cc4
+            controller.ThrowIfCancelled();
+            await controlNode.InvokeIdempotentAsync("setup/coredns",
+                async () =>
+                {
+                    controller.LogProgress(controlNode, verb: "configure", message: "coredns");
 
                     // Wait for CoreDNS deployment to report that it's deployed.
 
@@ -1197,8 +1194,7 @@
                             //
                             // We need to configure pod affinity/anti-affinity to prevent multiple
                             // replicas from being scheduled on the same control-plane node.
-
-<<<<<<< HEAD
+                        
                             // Configure the memory request/limit.
 
                             coreDnsDeployment.Spec.Template.Spec.Containers.First().Resources.Requests["memory"] = new ResourceQuantity(KubeHelper.ToSiString(coreDnsAdvice.PodMemoryRequest));
@@ -1260,9 +1256,6 @@
                                 pollInterval:       clusterOpPollInterval,
                                 cancellationToken:  controller.CancellationToken);
                         });
-=======
-                        // Update the [---service-account-issuer] command option as well.
->>>>>>> 94909cc4
 
                     controller.ThrowIfCancelled();
                     await controlNode.InvokeIdempotentAsync("setup/coredns-verify",
@@ -1603,7 +1596,6 @@
         /// <param name="controlNode">Specifies the control-plane node where the operation will be performed.</param>
         public static void InstallCilium(ISetupController controller, NodeSshProxy<NodeDefinition> controlNode)
         {
-<<<<<<< HEAD
             Covenant.Requires<ArgumentNullException>(controller != null, nameof(controller));
             Covenant.Requires<ArgumentNullException>(controlNode != null, nameof(controlNode));
 
@@ -1667,10 +1659,7 @@
         /// <param name="controller">Specifies the setup controller.</param>
         /// <param name="controlNode">Specifies the control-plane node where the operation will be performed.</param>
         public static void InstallIstio(ISetupController controller, NodeSshProxy<NodeDefinition> controlNode)
-        {
-=======
-            await SyncContext.Clear;
->>>>>>> 94909cc4
+
             Covenant.Requires<ArgumentNullException>(controller != null, nameof(controller));
             Covenant.Requires<ArgumentNullException>(controlNode != null, nameof(controlNode));
 
@@ -2295,13 +2284,7 @@
                     var secret = new V1Secret()
                     {
                         Metadata = new V1ObjectMeta()
-                        {
-<<<<<<< HEAD
-                            Name              = "neon-cluster-certificate",
-                            NamespaceProperty = KubeNamespace.IstioSystem
-=======
                             Name = "neon-cluster-certificate",
->>>>>>> 94909cc4
                         },
                         Data = cert,
                         Type = "kubernetes.io/tls"
@@ -2476,14 +2459,8 @@
                             { "token", cluster.SetupState.NeonCloudToken }
                         }
                     };
-
-<<<<<<< HEAD
-                    await k8s.CoreV1.UpsertSecretAsync(secret, secret.Namespace());
-
-                    secret.Metadata.NamespaceProperty = KubeNamespace.IstioSystem;
-=======
-                    // We secret needs to be in multiple namespaces.
->>>>>>> 94909cc4
+                    // This secret needs to be in multiple namespaces.
+                    secret.Metadata.NamespaceProperty = KubeNamespace.NeonIngress;
 
                     await k8s.CoreV1.UpsertNamespacedSecretAsync(secret, KubeNamespace.NeonSystem);
                     await k8s.CoreV1.UpsertNamespacedSecretAsync(secret, KubeNamespace.NeonIngress);
@@ -4130,8 +4107,8 @@
                         spaceBeforeUnit: true,
                         removeByteUnit:  false);
 
-                    var byteUnitParts = replayMemoryCeiling.Split(' ');
-                    var bytes = double.Parse(byteUnitParts.First());
+                    var byteUnitParts   = replayMemoryCeiling.Split(' ');
+                    var bytes           = double.Parse(byteUnitParts.First());
                     replayMemoryCeiling = $"{Math.Round(bytes)}{byteUnitParts.Last()}";
 
                     values.Add("ingester.config.wal.replay_memory_ceiling", replayMemoryCeiling);
