//-----------------------------------------------------------------------------
// FILE:        KubeSetup.cs
// CONTRIBUTOR: Jeff Lill
// COPYRIGHT:   Copyright © 2005-2024 by NEONFORGE LLC.  All rights reserved.
//
// Licensed under the Apache License, Version 2.0 (the "License");
// you may not use this file except in compliance with the License.
// You may obtain a copy of the License at
//
//     http://www.apache.org/licenses/LICENSE-2.0
//
// Unless required by applicable law or agreed to in writing, software
// distributed under the License is distributed on an "AS IS" BASIS,
// WITHOUT WARRANTIES OR CONDITIONS OF ANY KIND, either express or implied.
// See the License for the specific language governing permissions and
// limitations under the License.

using System;
using System.Collections.Generic;
using System.Diagnostics.Contracts;
using System.IO;
using System.Linq;
using System.Net;
using System.Net.Http;
using System.Net.Sockets;
using System.Reflection;
using System.Text;
using System.Text.RegularExpressions;
using System.Threading;
using System.Threading.Tasks;

using ICSharpCode.SharpZipLib.Zip;

using k8s;
using k8s.Autorest;
using k8s.Models;

using Neon.Collections;
using Neon.Common;
using Neon.Cryptography;
using Neon.IO;
using Neon.Kube;
using Neon.Kube.Clients;
using Neon.Kube.ClusterDef;
using Neon.Kube.Proxy;
using Neon.Retry;
using Neon.SSH;
using Neon.Tasks;

namespace Neon.Kube.Setup
{
    /// <summary>
    /// Implements cluster setup operations.
    /// </summary>
    public static partial class KubeSetup
    {
        //---------------------------------------------------------------------
        // Private constants

        private const string                    joinCommandMarker       = "kubeadm join";
        private const int                       defaultMaxParallelNodes = 10;
        private const int                       maxJoinAttempts         = 5;
        private static readonly TimeSpan        joinRetryDelay          = TimeSpan.FromSeconds(5);
<<<<<<< HEAD
        private static readonly TimeSpan        clusterOpTimeout        = TimeSpan.FromMinutes(5);
        private static readonly int             clusterOpTimeoutSeconds = (int)Math.Ceiling(clusterOpTimeout.TotalSeconds);
=======
        private static readonly TimeSpan        clusterOpTimeout        = TimeSpan.FromMinutes(15);
>>>>>>> 490b3eba
        private static readonly TimeSpan        clusterOpPollInterval   = TimeSpan.FromSeconds(1);
        private static readonly IRetryPolicy    operationRetry          = new LinearRetryPolicy(transientDetector: null, retryInterval: clusterOpPollInterval, timeout: clusterOpTimeout);
        private static readonly IRetryPolicy    podExecRetry            = new ExponentialRetryPolicy(e => e is ExecuteException, maxAttempts: 10, maxRetryInterval: TimeSpan.FromSeconds(5));
        private static IStaticDirectory         cachedResources;
        private static ClusterManifest          cachedClusterManifest;

        //---------------------------------------------------------------------
        // Implementation

        /// <summary>
        /// Returns the <see cref="IStaticDirectory"/> for the assembly's resources.
        /// </summary>
        public static IStaticDirectory Resources
        {
            get
            {
                if (cachedResources != null)
                {
                    return cachedResources;
                }

                return cachedResources = Assembly.GetExecutingAssembly().GetResourceFileSystem("Neon.Kube.Setup.Resources");
            }
        }

        /// <summary>
        /// <para>
        /// Returns the <see cref="ClusterManifest"/> for the current NEONKUBE build.  This is generated
        /// by the internal <b>neon-image prepare node ...</b> tool command which prepares node images.
        /// This manifest describes the container images that will be provisioned into clusters.
        /// </para>
        /// <para>
        /// The cluster manifest is uploaded to our S3 bucket at <see cref="KubeDownloads.NeonClusterManifestUri"/>
        /// and is available from there and for installed <b>neon-desktop</b> and <b>neon-cli</b> applications,
        /// the cluster manifest will also be persisted as <b>cluster-manifest.json</b> in the app installation
        /// folder.
        /// </para>
        /// <para>
        /// This property first attempts to loads (and caches) the manifest from the local <b>cluster-manifest.json</b> 
        /// file and then falls back to downloading it from S3.
        /// </para>
        /// </summary>
        /// <param name="debugMode">
        /// <para>
        /// Optionally indicates that setup is running in <b>debug mode</b> which currently means that
        /// the cluster manifest has not been generated yet.  When this is <c>true</c>, this method
        /// will return an empty manifest and any subsequent calls will also return an empty manifest,
        /// even when <paramref name="debugMode"/> is passed as <c>false</c>.
        /// </para>
        /// <note>
        /// Clusters deployed with <b>debug mode</b> will not pin the NEONKUBE related images on cluster
        /// nodes, resulting in the possibility that Kubelet may evict these images due to disk pressure.
        /// </note>
        /// </param>
        /// <returns>The cluster manifest.</returns>
        public static ClusterManifest ClusterManifest(bool debugMode = false)
        {
            if (cachedClusterManifest != null)
            {
                return cachedClusterManifest;
            }

            var localClusterManifestPath = Path.Combine(NeonHelper.GetApplicationFolder(), "cluster-manifest.json");

            if (File.Exists(localClusterManifestPath))
            {
                return cachedClusterManifest = NeonHelper.JsonDeserialize<ClusterManifest>(File.ReadAllText(localClusterManifestPath));
            }
            else
            {
                if (debugMode)
                {
                    return cachedClusterManifest = new ClusterManifest();
                }

                using (var httpClient = new HttpClient())
                {
                    var response = httpClient.GetSafeAsync(KubeDownloads.NeonClusterManifestUri).Result;

                    return cachedClusterManifest = NeonHelper.JsonDeserialize<ClusterManifest>(response.Content.ReadAsStringAsync().Result);
                }
            }
        }

        /// <summary>
        /// Returns the cluster definition required to prepare a NEONDESKTOP cluster for 
        /// a specific hosting environment.
        /// </summary>
        /// <param name="hostEnvironment">Specifies the target environment.</param>
        /// <param name="deploymentPrefix">
        /// <para>
        /// Optionally specifies a deployment prefix string to be set as <see cref="DeploymentOptions.Prefix"/>
        /// in the cluster definition returned.  This can be used by <b>ClusterFixture</b> and custom tools
        /// to help isolated temporary cluster assets from production clusters.
        /// </para>
        /// </param>
        /// <returns>The cluster definition.</returns>
        public static ClusterDefinition GetDesktopClusterDefinition(HostingEnvironment hostEnvironment, string deploymentPrefix = null)
        {
            var resourceName = "Neon.Kube.Setup.ClusterDefinitions.";

            switch (hostEnvironment)
            {
                case HostingEnvironment.HyperV:

                    resourceName += "neon-desktop.hyperv.cluster.yaml";
                    break;

                case HostingEnvironment.Aws:
                case HostingEnvironment.Azure:
                case HostingEnvironment.BareMetal:
                case HostingEnvironment.Google:
                case HostingEnvironment.XenServer:

                default:

                    throw new NotSupportedException($"[{nameof(hostEnvironment)}={hostEnvironment}].");
            }

            using (var stream = Assembly.GetExecutingAssembly().GetManifestResourceStream(resourceName))
            {
                using (var reader = new StreamReader(stream, encoding: Encoding.UTF8))
                {
                    var clusterDefinition = ClusterDefinition.FromYaml(reader.ReadToEnd());

                    clusterDefinition.Validate();
                    Covenant.Assert(clusterDefinition.NodeDefinitions.Count == 1, "NEONDESKTOP cluster definitions must include exactly one node.");

                    if (!string.IsNullOrEmpty(deploymentPrefix))
                    {
                        clusterDefinition.Deployment.Prefix = deploymentPrefix;
                    }

                    // We allow the NEONDESKTOP cluster to be deployed on machines with only
                    // 4 processors.  When we see this, we're going to reduce the number
                    // of processors assigned to the buuilt-in VM to just 3.

                    var processorCount = Environment.ProcessorCount;

                    if (processorCount < 4)
                    {
                        throw new NotSupportedException($"NEONDESKTOP clusters require the host to have at least [4] processors.  Only [{processorCount}] processors are present.");
                    }
                    else if (processorCount == 4)
                    {
                        clusterDefinition.Hosting.Hypervisor.VCpus = 3;
                    }

                    clusterDefinition.RootPassword = KubeConst.RootDesktopPassword;

                    return clusterDefinition;
                }
            }
        }

        /// <summary>
        /// Returns the <see cref="IKubernetes"/> client persisted in the controller passed.
        /// </summary>
        /// <param name="controller">The setup controller.</param>
        /// <returns>The <see cref="Kubernetes"/> client.</returns>
        /// <exception cref="InvalidOperationException">
        /// Thrown when there is no persisted Kubernetes client, indicating that <see cref="ConnectCluster(ISetupController)"/>
        /// has not been called yet.
        /// </exception>
        public static IKubernetes GetK8sClient(ISetupController controller)
        {
            Covenant.Requires<ArgumentNullException>(controller != null, nameof(controller));

            try
            {
                return controller.Get<IKubernetes>(KubeSetupProperty.K8sClient);
            }
            catch (Exception e)
            {
                throw new InvalidOperationException($"Cannot retrieve the Kubernetes client because the cluster hasn't been connected via [{nameof(ConnectCluster)}()].", e);
            }
        }

        /// <summary>
        /// Renders a Kubernetes label value in a format suitable for labeling a node.
        /// </summary>
        private static string GetLabelValue(object value)
        {
            if (value is bool)
            {
                value = NeonHelper.ToBoolString((bool)value);
            }

            return $"\"{value}\"";
        }

        /// <summary>
        /// Gets a list of taints that are currently applied to all nodes matching the given node label/value pair.
        /// </summary>
        /// <param name="controller">The setup controller.</param>
        /// <param name="labelKey">The target nodes label key.</param>
        /// <param name="labelValue">The target nodes label value.</param>
        /// <returns>The taint list.</returns>
        public static async Task<List<V1Taint>> GetTaintsAsync(ISetupController controller, string labelKey, string labelValue)
        {
            await SyncContext.Clear;
            Covenant.Requires<ArgumentNullException>(controller != null, nameof(controller));

            var taints = new List<V1Taint>();

            foreach (var node in (await GetK8sClient(controller).CoreV1.ListNodeAsync()).Items.Where(node => node.Metadata.Labels.Any(label => label.Key == labelKey && label.Value == labelValue)))
            {
                if (node.Spec.Taints?.Count() > 0)
                {
                    foreach (var taint in node.Spec.Taints)
                    {
                        if (!taints.Any(taint => taint.Key == taint.Key && taint.Effect == taint.Effect && taint.Value == taint.Value))
                        {
                            taints.Add(taint);
                        }
                    }
                }
            }

            return taints;
        }

        /// <summary>
        /// <para>
        /// Connects to a Kubernetes cluster if it already exists.  This sets the <see cref="KubeSetupProperty.K8sClient"/>
        /// property in the setup controller state when Kubernetes is running and a connection has not already 
        /// been established.
        /// </para>
        /// <note>
        /// The <see cref="KubeSetupProperty.K8sClient"/> will not be set when Kubernetes has not been started, so 
        /// <see cref="ObjectDictionary.Get{TValue}(string)"/> calls for this property will fail when the
        /// cluster has not been connected yet, which will be useful for debugging setup steps that require
        /// a connection but this hasn't happened yet.
        /// </note>
        /// </summary>
        /// <param name="controller">The setup controller.</param>
        public static void ConnectCluster(ISetupController controller)
        {
            Covenant.Requires<ArgumentNullException>(controller != null, nameof(controller));

            if (controller.ContainsKey(KubeSetupProperty.K8sClient))
            {
                return;     // Already connected
            }

            var cluster    = controller.Get<ClusterProxy>(KubeSetupProperty.ClusterProxy);
            var configPath = KubeHelper.KubeConfigPath;

            Covenant.Assert(!string.IsNullOrEmpty(configPath) && File.Exists(configPath), $"Cannot locate Kubernetes config at [{configPath}].");

            controller.Add(KubeSetupProperty.K8sClient, KubeHelper.CreateKubernetesClient());
        }

        /// <summary>
        /// <para>
        /// Collects the cluster prepare/setup logs into a ZIP archive which is then uploaded to
        /// the headend for potential failure analysis.
        /// </para>
        /// <note>
        /// This method does nothing when <see cref="KubeEnv.DisableTelemetryVariable"/> returns <b>true</b>,
        /// when the cluster was deployed with unredacted logs or when there's no error.
        /// </note>
        /// </summary>
        /// <param name="controller">The setup controller.</param>
        /// <param name="e">Optionally passed as the exception thrown for the problem.</param>
        /// <returns>The tracing <see cref="Task"/>.</returns>
        private static void UploadFailedDeploymentLogs(ISetupController controller, Exception e = null)
        {
            Covenant.Requires<ArgumentNullException>(controller != null, nameof(controller));

            if (!controller.IsFaulted && e == null)
            {
                return;
            }

            var logFolder = KubeHelper.LogFolder;

            if (!controller.IsFaulted)
            {
                return;
            }

            // Don't upload cluster logs when telemetry is disabled.

            if (KubeEnv.IsTelemetryDisabled)
            {
                return;
            }

            // Don't upload anything when logs are not redacted.

            var redact = controller.Get<bool>(KubeSetupProperty.Redact);

            if (!redact)
            {
                return;
            }

            // Don't do anything when there are no log files.

            if (!Directory.Exists(logFolder) || Directory.GetFiles(logFolder, "*.log", SearchOption.AllDirectories).Length == 0)
            {
                return;
            }

            // Tell the user what's going on.

            var preparing = controller.Get<bool>(KubeSetupProperty.Preparing);

            controller.SetGlobalStepStatus($"Cluster {(preparing ? "prepare" : "setup")} failure: uploading redacted logs for analysis");

            var headendClient     = controller.Get<HeadendClient>(KubeSetupProperty.NeonCloudHeadendClient);
            var cluster           = controller.Get<ClusterProxy>(KubeSetupProperty.ClusterProxy);
            var clusterDefinition = cluster?.SetupState.ClusterDefinition;

            if (clusterDefinition != null)
            {
                clusterDefinition = NeonHelper.JsonClone(clusterDefinition);
                clusterDefinition.Hosting?.ClearSecrets(clusterDefinition);
            }

            // We're going to create a ZIP archive including all of the log files plus
            // additional [metadata.yaml] and [cluster-definition.yaml] files with additional
            // information about the operation as well as the redacted cluster definition
            // (we remove things like cloud crendentials).

            var timestampUtc = DateTime.UtcNow;
            var uploadId     = Guid.NewGuid();
            var clientId     = KubeHelper.ClientId;
            var userId       = Guid.Empty;      // $todo(jefflill): Setting this to ZEROs until we implement NEONCLOUD users

            using (var tempZipFile = new TempFile(".zip"))
            {
                using (var tempZipStream = File.Create(tempZipFile.Path))
                {
                    using (var zipStream = tempZipStream)
                    {
                        using (var zip = ZipFile.Create(zipStream))
                        {
                            using (var tempFolder = new TempFolder())
                            {
                                zip.BeginUpdate();

                                // Generate and add: metadata.yaml

                                var metadata = new ClusterSetupFailureMetadata()
                                {
                                    TimestampUtc    = timestampUtc,
                                    NeonKubeVersion = KubeVersion.NeonKube,
                                    CliendId        = clientId,
                                    UserId          = userId,
                                    Exception       = e?.ToString()
                                };

                                zip.Add(new ICSharpCode.SharpZipLib.Zip.StaticStringDataSource(NeonHelper.YamlSerialize(metadata)), "metadata.yaml");

                                // Add: cluster-definition.yaml

                                zip.Add(new ICSharpCode.SharpZipLib.Zip.StaticStringDataSource(NeonHelper.YamlSerialize(clusterDefinition.Redact())), "cluster-definition.yaml");

                                // We're going to upload all the files from the log folder.

                                // $note(jefflill):
                                //
                                // The cluster log files may still be open at this point for writing, but these
                                // still allow READ access.  The problem is that [ZipFile] appears to require
                                // exclusive access.
                                //
                                // Rather than trying to close these files so I can add them the ZIP archive, I'm
                                // going to copy their contents to temp files in a temporary folder and then add those.

                                var fileId = 0;

                                foreach (var path in Directory.EnumerateFiles(KubeHelper.LogFolder, "*.*", SearchOption.AllDirectories))
                                {
                                    var tempFile = Path.Combine(tempFolder.Path, $"{fileId++}.dat");

                                    File.Copy(path, tempFile);
                                    zip.Add(tempFile, path.Substring(KubeHelper.LogFolder.Length));
                                }

                                // We're done updating the ZIP archive.

                                zip.CommitUpdate();
                            }
                        }
                    }
                }

                // The temp file now holds the ZIP archive data.  We're going to upload that
                // to the headend.

                using (var tempZipStream = File.OpenRead(tempZipFile.Path))
                {
                    try
                    {
                        headendClient.ClusterSetup.PostDeploymentLogAsync(tempZipStream, uploadId.ToString("d"), timestampUtc, KubeVersion.NeonKube, clientId.ToString("d"), userId.ToString("d"), preparing).Wait();

                        // Tell the user that we're done.

                        controller.SetGlobalStepStatus($"Cluster log upload complete");
                    }
                    catch (Exception eUpload)
                    {
                        controller.SetGlobalStepStatus($"Cluster log upload failed: {NeonHelper.ExceptionError(eUpload)}");
                    }
                }
            }
        }
    }
}<|MERGE_RESOLUTION|>--- conflicted
+++ resolved
@@ -61,12 +61,8 @@
         private const int                       defaultMaxParallelNodes = 10;
         private const int                       maxJoinAttempts         = 5;
         private static readonly TimeSpan        joinRetryDelay          = TimeSpan.FromSeconds(5);
-<<<<<<< HEAD
-        private static readonly TimeSpan        clusterOpTimeout        = TimeSpan.FromMinutes(5);
+        private static readonly TimeSpan        clusterOpTimeout        = TimeSpan.FromMinutes(10);
         private static readonly int             clusterOpTimeoutSeconds = (int)Math.Ceiling(clusterOpTimeout.TotalSeconds);
-=======
-        private static readonly TimeSpan        clusterOpTimeout        = TimeSpan.FromMinutes(15);
->>>>>>> 490b3eba
         private static readonly TimeSpan        clusterOpPollInterval   = TimeSpan.FromSeconds(1);
         private static readonly IRetryPolicy    operationRetry          = new LinearRetryPolicy(transientDetector: null, retryInterval: clusterOpPollInterval, timeout: clusterOpTimeout);
         private static readonly IRetryPolicy    podExecRetry            = new ExponentialRetryPolicy(e => e is ExecuteException, maxAttempts: 10, maxRetryInterval: TimeSpan.FromSeconds(5));
