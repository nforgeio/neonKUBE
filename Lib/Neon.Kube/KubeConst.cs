//-----------------------------------------------------------------------------
// FILE:        KubeConst.cs
// CONTRIBUTOR: Jeff Lill
// COPYRIGHT:   Copyright © 2005-2024 by NEONFORGE LLC.  All rights reserved.
//
// Licensed under the Apache License, Version 2.0 (the "License");
// you may not use this file except in compliance with the License.
// You may obtain a copy of the License at
//
//     http://www.apache.org/licenses/LICENSE-2.0
//
// Unless required by applicable law or agreed to in writing, software
// distributed under the License is distributed on an "AS IS" BASIS,
// WITHOUT WARRANTIES OR CONDITIONS OF ANY KIND, either express or implied.
// See the License for the specific language governing permissions and
// limitations under the License.

using System;
using System.Collections.Generic;
using System.Diagnostics.Contracts;
using System.Linq;
using System.Text;
using System.Threading.Tasks;

using k8s.Models;

using Neon.Collections;
using Neon.Common;
using Neon.Kube.BuildInfo;
using Neon.Kube.ClusterDef;
using Neon.Net;

namespace Neon.Kube
{
    /// <summary>
    /// <para>
    /// Important cluster constants.
    /// </para>
    /// <note>
    /// Many of these constants are tagged with <see cref="KubeValueAttribute"/> so they can
    /// be referenced directly from Helm charts like: $%lt;KubeConst.LocalClusterRegistryHostName&gt;
    /// </note>
    /// </summary>
    public static class KubeConst
    {
        /// <summary>
        /// Timespan used to introduce some random jitter before an operation
        /// is performed.  This is typically used when it's possible that a 
        /// large number of entities will tend to perform an operation at
        /// nearly the same time (e.g. when a message signalling that an
        /// operation should be performed is broadcast to a large number
        /// of listeners).  Components can pass this to <see cref="NeonHelper.PseudoRandomTimespan(TimeSpan)"/>
        /// to obtain a random delay timespan.
        /// </summary>
        public static readonly TimeSpan MaxJitter = TimeSpan.FromMilliseconds(250);

        /// <summary>
        /// The maximum number of cluster control-plane nodes.
        /// </summary>
        public const int MaxControlPlaneNodes = 5;

        /// <summary>
        /// The minimum number of vCPUs required by control-plane nodes.
        /// </summary>
        public const int MinControlNodeVCpus = 2;

        /// <summary>
        /// The minimum number of vCPUs required by worker nodes.
        /// </summary>
        public const int MinWorkerNodeVCpus = 4;

        /// <summary>
        /// The minimum RAM (MiB) required for control-plane nodes.
        /// </summary>
        public const int MinControlPlaneNodeRamMiB = 8192;

        /// <summary>
        /// The minimum RAM (MiB) required for worker nodes.
        /// </summary>
        public const int MinWorkerNodeRamMiB = 8192;

        /// <summary>
        /// The minimum required network interface cards for control-plane nodes.
        /// </summary>
        public const int MinControlPlaneNodeNics = 1;

        /// <summary>
        /// The minimum required network interface cards for worker nodes.
        /// </summary>
        public const int MinWorkerNodeNics = 1;

        /// <summary>
        /// The root Kubernetes context username for provisioned clusters. 
        /// </summary>
        [KubeValue]
        public const string RootUser = "root";

        /// <summary>
        /// <para>
        /// The fixed SSO password for desktop clusters.
        /// </para>
        /// <note>
        /// This isn't really a security risk because the desktop cluster cannot be
        /// reached from outside the computer because the cluster IP address is not
        /// routable.
        /// </note>
        /// </summary>
        [KubeValue]
        public const string RootDesktopPassword = "root";

        /// <summary>
        /// The NEONKUBE domain used to host NEONKUBE cluster DNS records.
        /// </summary>
        [KubeValue]
        public const string NeonClusterDomain = "neoncluster.io";

        /// <summary>
        /// The fixed ID for all desktop clusters.
        /// </summary>
        public const string DesktopClusterId = $"desktop";

        /// <summary>
        /// The fixed domain for all desktop clusters.
        /// </summary>
<<<<<<< HEAD
        [KubeValue]
        public const string DesktopClusterDomain = $"desktop.{NeonClusterDomain}";
=======
        public const string DesktopClusterDomain = $"{DesktopClusterId}.{NeonClusterDomain}";
>>>>>>> 288decd9

        /// <summary>
        /// The default host machine sysadmin username.
        /// </summary>
        [KubeValue]
        public const string SysAdminUser = "sysadmin";

        /// <summary>
        /// The default host machine sysadmin user ID.
        /// </summary>
        [KubeValue]
        public const int SysAdminUID = 1000;

        /// <summary>
        /// The default host machine sysadmin group.
        /// </summary>
        [KubeValue]
        public const string SysAdminGroup = "sysadmin";

        /// <summary>
        /// The default host machine sysadmin group ID.
        /// </summary>
        [KubeValue]
        public const int SysAdminGID = 1000;

        /// <summary>
        /// The default <b>sysadmin</b> account password baked into NEONKUBE
        /// base images.  This will generally be changed to a secure password 
        /// during cluster provisioning.
        /// </summary>
        [KubeValue]
        public const string SysAdminPassword = "sysadmin0000";

        /// <summary>
        /// <b>$/etc/hosts</b> section name used by NEONKUBE applications for persisting
        /// DNS host entries via <see cref="NetHelper.ModifyLocalHosts(string, Dictionary{string, System.Net.IPAddress})"/>.
        /// </summary>
        public const string EtcHostsSectionName = "Added for NEONKUBE";

        /// <summary>
        /// <para>
        /// The default name for the local <see cref="k8s.Models.V1StorageClass"/>
        /// </para>
        /// </summary>
        [KubeValue]
        public const string LocalStorageClassName = "local-storage";

        /// <summary>
        /// <para>
        /// The default path for the <see cref="LocalStorageClassName"/>
        /// </para>
        /// <note>
        /// This is temporary, once Kubernetes supports dynamic provisioning of local storage volumes, we'll use
        /// that instead.
        /// </note>
        /// </summary>
        [KubeValue]
        public const string LocalVolumePath = "/var/lib/neonkube/volumes";

        /// <summary>
        /// Path to the node image file holding the image type defined by <see cref="KubeImageType"/>.
        /// </summary>
        public const string ImageTypePath = "/etc/neonkube/image-type";

        /// <summary>
        /// Path to the node file holding the NEONKUBE version.
        /// </summary>
        public const string ImageVersionPath = "/etc/neonkube/image-version";

        /// <summary>
        /// Path to the node file indicating whether the node hosts a pre-built 
        /// desktop cluster.
        /// </summary>
        public const string ImagePrebuiltDesktopPath = "/etc/neonkube/prebuilt-desktop";

        /// <summary>
        /// The number of IP addresses reserved by cloud deployments at the beginning of the 
        /// node subnet by the cloud provider and also for future NEONKUBE features.
        /// This typically includes the cloud default gateway and DNS forwarding IPs as well
        /// as potential future NEONKUBE features such as an integrated VPN and perhaps 
        /// management VMs.
        /// </summary>
        public const int CloudSubnetStartReservedIPs = 10;

        /// <summary>
        /// The number of IP addresses reserved by cloud deployments at the end of the node
        /// subnet by the cloud provider.  This typically includes the network UDP broadcast
        /// address.
        /// </summary>
        public const int CloudSubnetEndReservedIPs = 1;

        /// <summary>
        /// Default subnet for Kubernetes pods.
        /// </summary>
        public const string DefaultPodSubnet = "10.254.0.0/16";

        /// <summary>
        /// Default subnet for Kubernetes services.
        /// </summary>
        public const string DefaultServiceSubnet = "10.253.0.0/16";

        /// <summary>
        /// The container image tag used to reference cluster container images tagged 
        /// with our prefix and the cluster version number.
        /// </summary>
        [KubeValue]
        public const string NeonKubeImageTag = "neonkube-" + KubeVersion.NeonKube;

        /// <summary>
        /// The size of the OS disk used for base images.
        /// </summary>
        public const int BaseDiskSizeGiB = 10;

        /// <summary>
        /// <para>
        /// The minimum supported cluster node disk size in GiB.
        /// </para>
        /// <note>
        /// This size should match the size of the virtual disks created the base
        /// Hyper-V and XenServer Ubuntu images.
        /// </note>
        /// </summary>
        public const int MinNodeDiskSizeGiB = 48;

        /// <summary>
        /// The maximum support cluster node disk size in GiB.
        /// </summary>
        public const int MaxNodeDiskSizeGiB = 16 * 1024;

        /// <summary>
        /// Returns the URL to the NEONKUBE GitHub repository.
        /// </summary>
        public const string KubeGitHubRepoUrl = "https://github.com/nforgeio/NEONKUBE";

        /// <summary>
        /// Returns the URL to th NEONKUBE help site.
        /// </summary>
        public const string KubeHelpUrl = "https://github.com/nforgeio/NEONKUBE";

        /// <summary>
        /// Returns the domain used to configure cluster DNS names that can
        /// be resolved on the cluster nodes to access internal Kubernetes
        /// services like the Harbor registry etc.
        /// </summary>
        [KubeValue]
        public const string ClusterNodeDomain = "neon.local";

        /// <summary>
        /// Hostname used to reference the local Harbor registry within the cluster.
        /// </summary>
        [KubeValue]
        public const string LocalClusterRegistryHostName = $"registry.{ClusterNodeDomain}";

        /// <summary>
        /// The local cluster registry project.
        /// </summary>
        [KubeValue]
        public const string LocalClusterRegistryProject = "neonkube";

        /// <summary>
        /// Hostname used to reference the local Harbor registry within the cluster.
        /// </summary>
        [KubeValue]
        public const string LocalClusterRegistry = $"{LocalClusterRegistryHostName}/{LocalClusterRegistryProject}";

        /// <summary>
        /// User name used to log CRI-O on the cluster nodes into the local
        /// Harbor registry via <b>podman</b>.
        /// </summary>
        [KubeValue]
        public const string HarborCrioUser = "root";    // $todo(jefflill): change this to "neon-harbor-crio" (https://github.com/nforgeio/neonKUBE/issues/1404)

        /// <summary>
        /// Returns the Harbor Project name.
        /// </summary>
        [KubeValue]
        public const string ClusterRegistryProjectName = "neon-internal";

        /// <summary>
        /// Identifies the GitHub organization where we host released NEONKUBE container images.
        /// </summary>
        [KubeValue]
        public const string NeonKubeReleaseOrganization = "neonkube-release";

        /// <summary>
        /// Identifies the GitHub organization where we host staged NEONKUBE container images.
        /// </summary>
        [KubeValue]
        public const string NeonKubeStageOrganization = "neonkube-stage";

        /// <summary>
        /// Identifies the NEONKUBE release container image registry.
        /// </summary>
        [KubeValue]
        public const string NeonKubeReleaseRegistry = $"ghcr.io/{NeonKubeReleaseOrganization}";

        /// <summary>
        /// Identifies the NEONKUBE stage container image registry.
        /// </summary>
        [KubeValue]
        public const string NeonKubeStageRegistry = $"ghcr.io/{NeonKubeStageOrganization}";

        /// <summary>
        /// Returns the appropriate public container NEONKUBE registry to be used for the git 
        /// branch the assembly was built from.  This returns <see cref="NeonKubeReleaseRegistry"/> for
        /// release branches and <see cref="NeonKubeStageRegistry"/> for all other branches.
        /// </summary>
        [KubeValue]
        public static string NeonKubeBranchRegistry => ThisAssembly.Git.Branch.StartsWith("release-", StringComparison.InvariantCultureIgnoreCase) ? NeonKubeReleaseRegistry : NeonKubeStageRegistry;

        /// <summary>
        /// Identifies the username of the neon-system-db superuser.
        /// </summary>
        [KubeValue]
        public const string NeonSystemDbAdminUser = "neon_admin";

        /// <summary>
        /// Identifies the secret containing the password for the <see cref="NeonSystemDbAdminUser"/>.
        /// </summary>
        [KubeValue]
        public const string NeonSystemDbAdminSecret = "neon-admin.neon-system-db.credentials.postgresql";

        /// <summary>
        /// Identifies the secret containing Dex credentials.
        /// </summary>
        [KubeValue]
        public const string DexSecret = "neon-sso-dex";

        /// <summary>
        /// Identifies the secret containing Neon SSO Session Proxy credentials.
        /// </summary>
        [KubeValue]
        public const string NeonSsoSessionProxySecret = "neon-sso-session-proxy";

        /// <summary>
        /// Identifies the secret containing Neon SSO Oauth2 Proxy credentials.
        /// </summary>
        [KubeValue]
        public const string NeonSsoOauth2Proxy = "neon-sso-oauth2-proxy";

        /// <summary>
        /// Identifies the neon-system-db superuser database.
        /// </summary>
        [KubeValue]
        public const string NeonClusterOperatorDatabase = "neon_cluster_operator";

        /// <summary>
        /// Identifies the neon-system-db username used by neon services.
        /// </summary>
        [KubeValue]
        public const string NeonSystemDbServiceUser = "neon_service";

        /// <summary>
        /// Identifies the secret containing the password for the <see cref="NeonSystemDbServiceUser"/>.
        /// </summary>
        [KubeValue]
        public const string NeonSystemDbServiceSecret = "neon-service.neon-system-db.credentials.postgresql";

        /// <summary>
        /// Identifies the prefix to be used by the Harbor Operator when creating Harbor related databases in neon-system-db.
        /// </summary>
        [KubeValue]
        public const string NeonSystemDbHarborPrefix = "harbor";

        /// <summary>
        /// Identifies the database name to be used by Grafana.
        /// </summary>
        [KubeValue]
        public const string NeonSystemDbGrafanaDatabase = "grafana";

        /// <summary>
        /// Identifies the the secret containing credentials used by Grafana.
        /// </summary>
        [KubeValue]
        public const string GrafanaSecret = "grafana-secret";

        /// <summary>
        /// Identifies the the secret containing admin credentials for Grafana.
        /// </summary>
        [KubeValue]
        public const string GrafanaAdminSecret = "grafana-admin-credentials";

        /// <summary>
        /// Identifies the secret name where the harbor credentials are stored.
        /// </summary>
        [KubeValue]
        public const string RegistrySecretKey = "registry";

        /// <summary>
        /// Identifies the secret name where the harbor token cert is stored.
        /// </summary>
        [KubeValue]
        public const string RegistryTokenCertSecretKey = "registry-token-cert";

        /// <summary>
        /// Identifies the secret name where the citus credentials are stored.
        /// </summary>
        [KubeValue]
        public const string CitusSecretKey = "citus";

        /// <summary>
        /// Identifies the Kubernetes Job that is deployed to setup Grafana.
        /// </summary>
        [KubeValue]
        public const string NeonJobSetupGrafana = "setup-grafana";

        /// <summary>
        /// Identifies the Kubernetes Job that is deployed to setup Harbor.
        /// </summary>
        [KubeValue]
        public const string NeonJobSetupHarbor = "setup-harbor";

        /// <summary>
        /// The name used by the <see cref="HostingEnvironment.HyperV"/> hosting manager
        /// for creating the internal virtual switch where the NEONDESKTOP cluster
        /// as well as user-defined internal clusters will be attached.
        /// </summary>
        public const string HyperVInternalSwitchName = "neon-internal";

        /// <summary>
        /// The NEONDESKTOP cluster name.
        /// </summary>
        public const string NeonDesktopClusterName = "neon-desktop";

        /// <summary>
        /// Identifies the Kubernetes context name for the NEONDESKTOP cluster.
        /// </summary>
        public const string NeonDesktopContextName = $"{RootUser}@{NeonDesktopClusterName}";

        /// <summary>
        /// Identifies the Hyper-V virtual machine used to host the NEONDESKTOP cluster.
        /// </summary>
        public const string NeonDesktopHyperVVmName = "neon-desktop";

        /// <summary>
        /// Specifies the file name to use for the global cluster (non-node) log file.
        /// </summary>
        public const string ClusterLogName = "cluster.log";

        /// <summary>
        /// The maximum size in bytes of a node image part published as a GitHub release.
        /// </summary>
        public const long NodeImagePartSize = (long)(100 * ByteUnits.MebiBytes);

        /// <summary>
        /// Identifies the Kubernetes group where NEONKUBE custom resources will be located.
        /// </summary>
        [KubeValue]
        public const string NeonKubeResourceGroup = "neonkube.io";

        /// <summary>
        /// The minimum amount of OS disk on a cluster node after accounting for Minio volumes.
        /// </summary>
        public const string MinimumOsDiskAfterMinio = "40 GiB";

        /// <summary>
        /// The CIR-O socket.
        /// </summary>
        [KubeValue]
        public const string CrioSocketPath = "/var/run/crio/crio.sock";

        /// <summary>
        /// The maximum label length allowed.
        /// </summary>
        public const byte MaxLabelLength = 63;

        /// <summary>
        /// Returns the remote path on the virtual machine where the packed container
        /// images file will be uploaded when creating a node image.
        /// </summary>
        public const string RemoteNodePackedImagePath = "/tmp/container-images.tar.gz";

        /// <summary>
        /// Returns the cluster wide crio config name.
        /// </summary>
        [KubeValue]
        public const string ClusterCrioConfigName = "cluster";

        /// <summary>
        /// Neon SSO client ID.
        /// </summary>
        [KubeValue]
        public const string NeonSsoClientId = "neon-sso";

        /// <summary>
        /// Neon SSO Public client ID.
        /// </summary>
        [KubeValue]
        public const string NeonSsoPublicClientId = "neon-sso-public";

        /// <summary>
        /// Returns the fully qualified path to our <b>safe-apt-get</b> script
        /// that wraps the <b>apt-get</b> tool to handle situations where the
        /// package manager is already busy performing another operation, such
        /// as checking for daily updates.
        /// </summary>
        public const string SafeAptGetToolPath = $"{KubeNodeFolder.Bin}/safe-apt-get";
    }
}<|MERGE_RESOLUTION|>--- conflicted
+++ resolved
@@ -38,7 +38,7 @@
     /// </para>
     /// <note>
     /// Many of these constants are tagged with <see cref="KubeValueAttribute"/> so they can
-    /// be referenced directly from Helm charts like: $%lt;KubeConst.LocalClusterRegistryHostName&gt;
+    /// be referenced directly from Helm charts like: $&lt;KubeConst.LocalClusterRegistryHostName&gt;
     /// </note>
     /// </summary>
     public static class KubeConst
@@ -122,12 +122,7 @@
         /// <summary>
         /// The fixed domain for all desktop clusters.
         /// </summary>
-<<<<<<< HEAD
-        [KubeValue]
-        public const string DesktopClusterDomain = $"desktop.{NeonClusterDomain}";
-=======
         public const string DesktopClusterDomain = $"{DesktopClusterId}.{NeonClusterDomain}";
->>>>>>> 288decd9
 
         /// <summary>
         /// The default host machine sysadmin username.
