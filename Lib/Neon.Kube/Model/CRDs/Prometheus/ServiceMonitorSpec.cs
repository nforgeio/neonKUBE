﻿//-----------------------------------------------------------------------------
// FILE:	    ServiceMonitorSpec.cs
// CONTRIBUTOR: Marcus Bowyer
// COPYRIGHT:	Copyright (c) 2005-2022 by neonFORGE LLC.  All rights reserved.
//
// Licensed under the Apache License, Version 2.0 (the "License");
// you may not use this file except in compliance with the License.
// You may obtain a copy of the License at
//
//     http://www.apache.org/licenses/LICENSE-2.0
//
// Unless required by applicable law or agreed to in writing, software
// distributed under the License is distributed on an "AS IS" BASIS,
// WITHOUT WARRANTIES OR CONDITIONS OF ANY KIND, either express or implied.
// See the License for the specific language governing permissions and
// limitations under the License.

using System;
using System.Collections.Generic;
using System.Linq;
using System.Text;

using k8s;
using k8s.Models;

using Newtonsoft.Json;

namespace Neon.Kube
{
    /// <summary>
    /// ServiceMonitorSpec contains specification parameters for a ServiceMonitor.
    /// </summary>
    public class ServiceMonitorSpec
    {
        /// <summary>
        /// Constructor.
        /// </summary>
        public ServiceMonitorSpec()
        {
        }

        /// <summary>
        /// Chooses the label of the Kubernetes Endpoints. Its value will be used for the job-label's value of
<<<<<<< HEAD
        /// the created metrics.  Default and fallback value: the name of the respective Kubernetes Endpoint.
=======
        /// the created metrics.
        /// Default fallback value: the name of the respective Kubernetes Endpoint.
>>>>>>> fb7488d0
        /// </summary>
        public string JobLabel { get; set; }

        /// <summary>
        /// TargetLabels transfers labels from the Kubernetes Service onto the created metrics.
        /// </summary>
        public List<string> TargetLabels { get; set; }

        /// <summary>
        /// PodTargetLabels transfers labels on the Kubernetes Pod onto the created metrics.
        /// </summary>
        public List<string> PodTargetLabels { get; set; }

        /// <summary>
        /// A list of <see cref="Endpoint"/> allowed as part of this ServiceMonitor.
        /// </summary>
        public List<Endpoint> Endpoints { get; set; }

        /// <summary>
        /// <see cref="NamespaceSelector"/> to select which namespaces the Kubernetes Endpoints objects are discovered from.
        /// </summary>
        public NamespaceSelector NamespaceSelector { get; set; }

        /// <summary>
        /// <see cref="V1LabelSelector"/> to select Endpoints objects.
        /// </summary>
        public V1LabelSelector Selector { get; set; }

        /// <summary>
        /// SampleLimit defines per-scrape limit on number of scraped samples that will be accepted.
        /// </summary>
        public int SampleLimit { get; set; }

        /// <summary>
        /// TargetLimit defines a limit on the number of scraped targets that will be accepted.	
        /// </summary>
        public int TargetLimit { get; set; }

        /// <summary>
        /// Per-scrape limit on number of labels that will be accepted for a sample. 
        /// <note>Only valid in Prometheus versions 2.27.0 and newer.</note>
        /// </summary>
        public int LabelLimit { get; set; }

        /// <summary>
        /// Per-scrape limit on length of labels name that will be accepted for a sample.
        /// <note>Only valid in Prometheus versions 2.27.0 and newer.</note>
        /// </summary>
        public int LabelNameLengthLimit { get; set; }

        /// <summary>
        /// Per-scrape limit on length of labels value that will be accepted for a sample. 
        /// <note>Only valid in Prometheus versions 2.27.0 and newer.</note>
        /// </summary>
        public int LabelValueLengthLimit { get; set; }
    }
}<|MERGE_RESOLUTION|>--- conflicted
+++ resolved
@@ -41,12 +41,8 @@
 
         /// <summary>
         /// Chooses the label of the Kubernetes Endpoints. Its value will be used for the job-label's value of
-<<<<<<< HEAD
-        /// the created metrics.  Default and fallback value: the name of the respective Kubernetes Endpoint.
-=======
         /// the created metrics.
         /// Default fallback value: the name of the respective Kubernetes Endpoint.
->>>>>>> fb7488d0
         /// </summary>
         public string JobLabel { get; set; }
 
