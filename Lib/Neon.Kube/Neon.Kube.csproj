<<<<<<< HEAD
﻿<Project Sdk="Microsoft.NET.Sdk">

		<PropertyGroup>
				<TargetFramework>net8.0</TargetFramework>
				<OutputType>Library</OutputType>
				<RootNamespace>Neon.Kube</RootNamespace>
				<Version>0.9.2-alpha</Version>
				<Description>INTERNAL USE ONLY: Common library used by neonKUBE related projects.</Description>
				<PackageLicenseFile>LICENSE</PackageLicenseFile>
				<PackageReleaseNotes>https://github.com/nforgeio/neonKUBE/releases</PackageReleaseNotes>
				<IsPackable>true</IsPackable>
				<PackageProjectUrl>https://github.com/nforgeio/neonKUBE/blob/master/Lib/Neon.Kube/README.md</PackageProjectUrl>
				<RepositoryType>git</RepositoryType>
				<RepositoryUrl>https://github.com/nforgeio/neonKUBE</RepositoryUrl>
				<Configurations>Debug;Release</Configurations>
				<PackageIcon>nuget-icon.png</PackageIcon>
				<PackageTags>kubernetes</PackageTags>
				<NoDefaultExcludes>true</NoDefaultExcludes>
				<LangVersion>latest</LangVersion>
		</PropertyGroup>

		<ItemGroup>
				<Compile Include="$(NK_ROOT)\Lib\Neon.Kube.BuildInfo\AssemblyAttributes.cs" Link="Properties\AssemblyAttributes.cs" />
				<Compile Include="$(NK_ROOT)\Lib\Neon.Kube.BuildInfo\AssemblyInfo.cs" Link="Properties\AssemblyInfo.cs" />
		</ItemGroup>

		<ItemGroup>
				<Compile Remove="Model\CRDs\Harbor\**" />
				<Compile Remove="Properties\**" />
				<EmbeddedResource Remove="Model\CRDs\Harbor\**" />
				<EmbeddedResource Remove="Properties\**" />
				<None Remove="Model\CRDs\Harbor\**" />
				<None Remove="Properties\**" />
		</ItemGroup>

		<ItemGroup>
				<EmbeddedResource Include="Resources/**/*" />
		</ItemGroup>

		<ItemGroup>
				<None Remove="Resources\Tools\net-interface.sh" />
		</ItemGroup>

		<ItemGroup>
				<PackageReference Include="DiscUtils.Iso9660" Version="0.16.13" />
				<PackageReference Include="DNS" Version="7.0.0" />
				<PackageReference Include="KubernetesClient" Version="10.1.19" />
				<PackageReference Include="Macross.Json.Extensions" Version="3.0.0" />
				<PackageReference Include="Microsoft.Extensions.Logging.Abstractions" Version="8.0.0" />
				<PackageReference Include="Microsoft.Net.Http.Server" Version="1.1.4" />
				<PackageReference Include="Microsoft.OpenApi" Version="1.6.3" />
				<PackageReference Include="Microsoft.Windows.Compatibility" Version="8.0.0" />
				<PackageReference Include="Neon.Common" Version="$(NeonSdkPackageVersion)" Condition="'$(SolutionName)' != 'neonCLOUD'" />
				<PackageReference Include="Neon.Cryptography" Version="$(NeonSdkPackageVersion)" Condition="'$(SolutionName)' != 'neonCLOUD'" />
				<PackageReference Include="Neon.Deployment" Version="$(NeonSdkPackageVersion)" Condition="'$(SolutionName)' != 'neonCLOUD'" />
				<PackageReference Include="Neon.JsonConverters" Version="$(NeonSdkPackageVersion)" Condition="'$(SolutionName)' != 'neonCLOUD'" />
				<PackageReference Include="Neon.ModelGenerator" Version="$(NeonSdkPackageVersion)" Condition="'$(SolutionName)' != 'neonCLOUD'" GeneratePathProperty="true">
						<PrivateAssets>all</PrivateAssets>
						<IncludeAssets>runtime; build; native; contentfiles; analyzers; buildtransitive</IncludeAssets>
				</PackageReference>
				<PackageReference Include="Neon.Postgres" Version="$(NeonSdkPackageVersion)" Condition="'$(SolutionName)' != 'neonCLOUD'" />
				<PackageReference Include="Neon.SSH" Version="$(NeonSdkPackageVersion)" Condition="'$(SolutionName)' != 'neonCLOUD'" />
				<PackageReference Include="Newtonsoft.Json" Version="13.0.3" />
				<PackageReference Include="prometheus-net" Version="8.0.1" />
				<PackageReference Include="SharpCompress" Version="0.32.2" />
				<PackageReference Include="SharpZipLib.NETStandard" Version="1.0.7" />
				<PackageReference Include="SSH.NET" Version="2020.0.2" />
				<PackageReference Include="System.Diagnostics.Contracts" Version="4.3.0" />
				<PackageReference Include="System.IO.Compression" Version="4.3.0" />
				<PackageReference Include="System.Net.Http" Version="4.3.4" />
				<PackageReference Include="System.Net.NetworkInformation" Version="4.3.0" />
				<PackageReference Include="System.Net.Ping" Version="4.3.0" />
				<PackageReference Include="System.Security.Cryptography.Algorithms" Version="4.3.1" />
				<PackageReference Include="System.Threading.Tasks.Parallel" Version="4.3.0" />
				<PackageReference Include="YamlDotNet" Version="13.3.1" />
		</ItemGroup>

		<ItemGroup Condition="'$(SolutionName)' == 'neonCLOUD'">
				<ProjectReference Include="$(NF_ROOT)\Lib\Neon.Common\Neon.Common.csproj" />
				<ProjectReference Include="$(NF_ROOT)\Lib\Neon.Cryptography\Neon.Cryptography.csproj" />
				<ProjectReference Include="$(NF_ROOT)\Lib\Neon.Deployment\Neon.Deployment.csproj" />
				<ProjectReference Include="$(NF_ROOT)\Lib\Neon.JsonConverters\Neon.JsonConverters.csproj" />
				<ProjectReference Include="$(NF_ROOT)\Lib\Neon.Postgres\Neon.Postgres.csproj" />
				<ProjectReference Include="$(NF_ROOT)\Lib\Neon.SSH\Neon.SSH.csproj" />
		</ItemGroup>

		<ItemGroup>
				<ProjectReference Include="..\Neon.Kube.BuildInfo\Neon.Kube.BuildInfo.csproj" />
				<ProjectReference Include="..\Neon.Kube.Resources\Neon.Kube.Resources.csproj" />
		</ItemGroup>

		<ItemGroup>
				<None Include="..\nuget-icon.png" Pack="true" PackagePath="" />
				<None Include="..\..\LICENSE" Pack="true" PackagePath="" />
		</ItemGroup>

		<PropertyGroup Condition="'$(SolutionName)' != 'neonCLOUD'">
				<ModelGeneratorPath>$(PkgNeon_ModelGenerator)\contentFiles\any\netstandard2.0\$(RuntimePath)\neon-modelgen</ModelGeneratorPath>
		</PropertyGroup>

		<PropertyGroup Condition="'$(SolutionName)' == 'neonCLOUD'">
				<ModelGeneratorPath>$(NF_ROOT)\Lib\Neon.ModelGenerator\$(RuntimePath)\neon-modelgen</ModelGeneratorPath>
		</PropertyGroup>
		
		<Target Name="ModelGen" Inputs="$(NK_ROOT)\Lib\Neon.Kube.Models\bin\$(Configuration)\$(TargetFramework)\Neon.Kube.Models.dll" Outputs="$(ProjectDir)Model\GeneratedEntities.mg.cs" BeforeTargets="CoreCompile" DependsOnTargets="BeforeCompile">
				<!--- Generate the model source files -->
				<Message Importance="high" Text="&quot;$(ModelGeneratorPath)&quot; --targets=all --target-namespace=Neon.Kube.Clients &quot;$(NK_ROOT)\Lib\Neon.Kube.Models\bin\$(Configuration)\$(TargetFramework)\Neon.Kube.Models.dll&quot; &quot;$(ProjectDir)Model\GeneratedEntities.mg.cs&quot;" />
				<Exec Command="&quot;$(ModelGeneratorPath)&quot; --targets=all --target-namespace=Neon.Kube.Clients &quot;$(NK_ROOT)\Lib\Neon.Kube.Models\bin\$(Configuration)\$(TargetFramework)\Neon.Kube.Models.dll&quot; &quot;$(ProjectDir)Model\GeneratedEntities.mg.cs&quot;" />
				<ItemGroup>
						<!--- Ensure that the new files are included in the build -->
						<Compile Include="**\*.cs" KeepDuplicates="false" />
				</ItemGroup>
		</Target>
=======
<Project Sdk="Microsoft.NET.Sdk">

    <PropertyGroup>
        <TargetFramework>net7.0</TargetFramework>
        <OutputType>Library</OutputType>
        <RootNamespace>Neon.Kube</RootNamespace>
        <Version>0.9.2-alpha</Version>
        <Description>INTERNAL USE ONLY: Common library used by NEONKUBE related projects.</Description>
        <PackageLicenseFile>LICENSE</PackageLicenseFile>
        <PackageReleaseNotes>https://github.com/nforgeio/TEMPKUBE/releases</PackageReleaseNotes>
        <IsPackable>true</IsPackable>
        <PackageProjectUrl>https://github.com/nforgeio/TEMPKUBE/blob/master/Lib/Neon.Kube/README.md</PackageProjectUrl>
        <RepositoryType>git</RepositoryType>
        <RepositoryUrl>https://github.com/nforgeio/neonKUBE</RepositoryUrl>
        <Configurations>Debug;Release</Configurations>
        <PackageIcon>nuget-icon.png</PackageIcon>
        <PackageTags>kubernetes</PackageTags>
        <NoDefaultExcludes>true</NoDefaultExcludes>
    </PropertyGroup>

    <ItemGroup>
        <Compile Include="$(NK_ROOT)\Lib\Neon.Kube.BuildInfo\AssemblyAttributes.cs" Link="Properties\AssemblyAttributes.cs" />
        <Compile Include="$(NK_ROOT)\Lib\Neon.Kube.BuildInfo\AssemblyInfo.cs" Link="Properties\AssemblyInfo.cs" />
    </ItemGroup>

    <ItemGroup>
        <Compile Remove="Model\CRDs\Harbor\**" />
        <Compile Remove="Properties\**" />
        <EmbeddedResource Remove="Model\CRDs\Harbor\**" />
        <EmbeddedResource Remove="Properties\**" />
        <None Remove="Model\CRDs\Harbor\**" />
        <None Remove="Properties\**" />
    </ItemGroup>

    <ItemGroup>
        <EmbeddedResource Include="Resources/**/*" />
    </ItemGroup>

    <ItemGroup>
        <None Remove="Resources\Tools\net-interface.sh" />
    </ItemGroup>

    <ItemGroup>
        <None Include="..\nuget-icon.png" Pack="true" PackagePath="" />
        <None Include="..\..\LICENSE" Pack="true" PackagePath="" />
    </ItemGroup>

    <!-- Non-NEONFORGE package references -->

    <ItemGroup>
        <PackageReference Include="DiscUtils.Iso9660" Version="0.16.13" />
        <PackageReference Include="DNS" Version="7.0.0" />
        <PackageReference Include="KubernetesClient" Version="12.0.16" />
        <PackageReference Include="Macross.Json.Extensions" Version="3.0.0" />
        <PackageReference Include="Microsoft.Extensions.Logging.Abstractions" Version="7.0.1" />
        <PackageReference Include="Microsoft.Net.Http.Server" Version="1.1.4" />
        <PackageReference Include="Microsoft.Windows.Compatibility" Version="7.0.5" />
        <PackageReference Include="Newtonsoft.Json" Version="13.0.3" />
        <PackageReference Include="prometheus-net" Version="8.0.1" />
        <PackageReference Include="SharpCompress" Version="0.33.0" />
        <PackageReference Include="SharpZipLib.NETStandard" Version="1.0.7" />
        <PackageReference Include="SSH.NET" Version="2020.0.2" />
        <PackageReference Include="System.Diagnostics.Contracts" Version="4.3.0" />
        <PackageReference Include="System.IO.Compression" Version="4.3.0" />
        <PackageReference Include="System.Net.Http" Version="4.3.4" />
        <PackageReference Include="System.Net.NetworkInformation" Version="4.3.0" />
        <PackageReference Include="System.Net.Ping" Version="4.3.0" />
        <PackageReference Include="System.Security.Cryptography.Algorithms" Version="4.3.1" />
        <PackageReference Include="System.Threading.Tasks.Parallel" Version="4.3.0" />
        <PackageReference Include="YamlDotNet" Version="13.3.1" />
    </ItemGroup>

    <!-- Local solution project references -->

    <ItemGroup>
        <ProjectReference Include="..\Neon.Kube.BuildInfo\Neon.Kube.BuildInfo.csproj" />
        <ProjectReference Include="..\Neon.Kube.Resources\Neon.Kube.Resources.csproj" />
    </ItemGroup>

    <!-- NEONFORGE package or project references -->

    <Choose>
        <When Condition="'$(NeonBuildUseNugets)' == 'true'">
            <ItemGroup>
                <PackageReference Include="Neon.Common" Version="$(NeonSdkPackageVersion)" />
                <PackageReference Include="Neon.Common.Extensions" Version="$(NeonSdkPackageVersion)" />
                <PackageReference Include="Neon.Cryptography" Version="$(NeonSdkPackageVersion)" />
                <PackageReference Include="Neon.Deployment" Version="$(NeonSdkPackageVersion)" />
                <PackageReference Include="Neon.JsonConverters" Version="$(NeonSdkPackageVersion)" />
                <PackageReference Include="Neon.ModelGenerator" Version="$(NeonSdkPackageVersion)" GeneratePathProperty="true">
                    <PrivateAssets>all</PrivateAssets>
                    <IncludeAssets>runtime; build; native; contentfiles; analyzers; buildtransitive</IncludeAssets>
                </PackageReference>
                <PackageReference Include="Neon.Postgres" Version="$(NeonSdkPackageVersion)" />
                <PackageReference Include="Neon.SSH" Version="$(NeonSdkPackageVersion)" />
            </ItemGroup>
        </When>
        <Otherwise>
            <ItemGroup>
                <ProjectReference Include="$(NF_ROOT)\Lib\Neon.Common\Neon.Common.csproj" />
                <ProjectReference Include="$(NF_ROOT)\Lib\Neon.Common.Extensions\Neon.Common.Extensions.csproj" OutputItemType="Analyzer" ReferenceOutputAssembly="true" />
                <ProjectReference Include="$(NF_ROOT)\Lib\Neon.Cryptography\Neon.Cryptography.csproj" />
                <ProjectReference Include="$(NF_ROOT)\Lib\Neon.Deployment\Neon.Deployment.csproj" />
                <ProjectReference Include="$(NF_ROOT)\Lib\Neon.JsonConverters\Neon.JsonConverters.csproj" />
                <ProjectReference Include="$(NF_ROOT)\Lib\Neon.Postgres\Neon.Postgres.csproj" />
                <ProjectReference Include="$(NF_ROOT)\Lib\Neon.SSH\Neon.SSH.csproj" />
            </ItemGroup>
        </Otherwise>
    </Choose>

    <!--- Generate the model source files -->

    <Target Name="ModelGen" BeforeTargets="CoreCompile">

        <!-- Fail if we don't know the [neon-modelgen] location -->
        <Error Condition="'$(ModelGeneratorPath)' == ''" Text="Cannot locate: [neon-modelgen] NeonBuildUseNugets: [$(NeonBuildUseNugets)]" />

        <Message Importance="high" Text="neon-modelgen path: $(ModelGeneratorPath)" />
        <Message Importance="high" Text="&quot;$(ModelGeneratorPath)&quot; --targets=all --target-namespace=Neon.Kube.Clients &quot;$(NK_ROOT)\Lib\Neon.Kube.Models\bin\$(Configuration)\$(TargetFramework)\Neon.Kube.Models.dll&quot; &quot;$(ProjectDir)Model\GeneratedEntities.mg.cs&quot;" />
        <Exec Command="&quot;$(ModelGeneratorPath)&quot; --targets=all --target-namespace=Neon.Kube.Clients &quot;$(NK_ROOT)\Lib\Neon.Kube.Models\bin\$(Configuration)\$(TargetFramework)\Neon.Kube.Models.dll&quot; &quot;$(ProjectDir)Model\GeneratedEntities.mg.cs&quot;" />

        <!--- Ensure that the new files are included in the build -->
        <ItemGroup>
            <Compile Include="**\*.cs" KeepDuplicates="false" />
        </ItemGroup>
    </Target>
>>>>>>> cae143a6
</Project><|MERGE_RESOLUTION|>--- conflicted
+++ resolved
@@ -1,5 +1,4 @@
-<<<<<<< HEAD
-﻿<Project Sdk="Microsoft.NET.Sdk">
+<Project Sdk="Microsoft.NET.Sdk">
 
 		<PropertyGroup>
 				<TargetFramework>net8.0</TargetFramework>
@@ -19,119 +18,6 @@
 				<NoDefaultExcludes>true</NoDefaultExcludes>
 				<LangVersion>latest</LangVersion>
 		</PropertyGroup>
-
-		<ItemGroup>
-				<Compile Include="$(NK_ROOT)\Lib\Neon.Kube.BuildInfo\AssemblyAttributes.cs" Link="Properties\AssemblyAttributes.cs" />
-				<Compile Include="$(NK_ROOT)\Lib\Neon.Kube.BuildInfo\AssemblyInfo.cs" Link="Properties\AssemblyInfo.cs" />
-		</ItemGroup>
-
-		<ItemGroup>
-				<Compile Remove="Model\CRDs\Harbor\**" />
-				<Compile Remove="Properties\**" />
-				<EmbeddedResource Remove="Model\CRDs\Harbor\**" />
-				<EmbeddedResource Remove="Properties\**" />
-				<None Remove="Model\CRDs\Harbor\**" />
-				<None Remove="Properties\**" />
-		</ItemGroup>
-
-		<ItemGroup>
-				<EmbeddedResource Include="Resources/**/*" />
-		</ItemGroup>
-
-		<ItemGroup>
-				<None Remove="Resources\Tools\net-interface.sh" />
-		</ItemGroup>
-
-		<ItemGroup>
-				<PackageReference Include="DiscUtils.Iso9660" Version="0.16.13" />
-				<PackageReference Include="DNS" Version="7.0.0" />
-				<PackageReference Include="KubernetesClient" Version="10.1.19" />
-				<PackageReference Include="Macross.Json.Extensions" Version="3.0.0" />
-				<PackageReference Include="Microsoft.Extensions.Logging.Abstractions" Version="8.0.0" />
-				<PackageReference Include="Microsoft.Net.Http.Server" Version="1.1.4" />
-				<PackageReference Include="Microsoft.OpenApi" Version="1.6.3" />
-				<PackageReference Include="Microsoft.Windows.Compatibility" Version="8.0.0" />
-				<PackageReference Include="Neon.Common" Version="$(NeonSdkPackageVersion)" Condition="'$(SolutionName)' != 'neonCLOUD'" />
-				<PackageReference Include="Neon.Cryptography" Version="$(NeonSdkPackageVersion)" Condition="'$(SolutionName)' != 'neonCLOUD'" />
-				<PackageReference Include="Neon.Deployment" Version="$(NeonSdkPackageVersion)" Condition="'$(SolutionName)' != 'neonCLOUD'" />
-				<PackageReference Include="Neon.JsonConverters" Version="$(NeonSdkPackageVersion)" Condition="'$(SolutionName)' != 'neonCLOUD'" />
-				<PackageReference Include="Neon.ModelGenerator" Version="$(NeonSdkPackageVersion)" Condition="'$(SolutionName)' != 'neonCLOUD'" GeneratePathProperty="true">
-						<PrivateAssets>all</PrivateAssets>
-						<IncludeAssets>runtime; build; native; contentfiles; analyzers; buildtransitive</IncludeAssets>
-				</PackageReference>
-				<PackageReference Include="Neon.Postgres" Version="$(NeonSdkPackageVersion)" Condition="'$(SolutionName)' != 'neonCLOUD'" />
-				<PackageReference Include="Neon.SSH" Version="$(NeonSdkPackageVersion)" Condition="'$(SolutionName)' != 'neonCLOUD'" />
-				<PackageReference Include="Newtonsoft.Json" Version="13.0.3" />
-				<PackageReference Include="prometheus-net" Version="8.0.1" />
-				<PackageReference Include="SharpCompress" Version="0.32.2" />
-				<PackageReference Include="SharpZipLib.NETStandard" Version="1.0.7" />
-				<PackageReference Include="SSH.NET" Version="2020.0.2" />
-				<PackageReference Include="System.Diagnostics.Contracts" Version="4.3.0" />
-				<PackageReference Include="System.IO.Compression" Version="4.3.0" />
-				<PackageReference Include="System.Net.Http" Version="4.3.4" />
-				<PackageReference Include="System.Net.NetworkInformation" Version="4.3.0" />
-				<PackageReference Include="System.Net.Ping" Version="4.3.0" />
-				<PackageReference Include="System.Security.Cryptography.Algorithms" Version="4.3.1" />
-				<PackageReference Include="System.Threading.Tasks.Parallel" Version="4.3.0" />
-				<PackageReference Include="YamlDotNet" Version="13.3.1" />
-		</ItemGroup>
-
-		<ItemGroup Condition="'$(SolutionName)' == 'neonCLOUD'">
-				<ProjectReference Include="$(NF_ROOT)\Lib\Neon.Common\Neon.Common.csproj" />
-				<ProjectReference Include="$(NF_ROOT)\Lib\Neon.Cryptography\Neon.Cryptography.csproj" />
-				<ProjectReference Include="$(NF_ROOT)\Lib\Neon.Deployment\Neon.Deployment.csproj" />
-				<ProjectReference Include="$(NF_ROOT)\Lib\Neon.JsonConverters\Neon.JsonConverters.csproj" />
-				<ProjectReference Include="$(NF_ROOT)\Lib\Neon.Postgres\Neon.Postgres.csproj" />
-				<ProjectReference Include="$(NF_ROOT)\Lib\Neon.SSH\Neon.SSH.csproj" />
-		</ItemGroup>
-
-		<ItemGroup>
-				<ProjectReference Include="..\Neon.Kube.BuildInfo\Neon.Kube.BuildInfo.csproj" />
-				<ProjectReference Include="..\Neon.Kube.Resources\Neon.Kube.Resources.csproj" />
-		</ItemGroup>
-
-		<ItemGroup>
-				<None Include="..\nuget-icon.png" Pack="true" PackagePath="" />
-				<None Include="..\..\LICENSE" Pack="true" PackagePath="" />
-		</ItemGroup>
-
-		<PropertyGroup Condition="'$(SolutionName)' != 'neonCLOUD'">
-				<ModelGeneratorPath>$(PkgNeon_ModelGenerator)\contentFiles\any\netstandard2.0\$(RuntimePath)\neon-modelgen</ModelGeneratorPath>
-		</PropertyGroup>
-
-		<PropertyGroup Condition="'$(SolutionName)' == 'neonCLOUD'">
-				<ModelGeneratorPath>$(NF_ROOT)\Lib\Neon.ModelGenerator\$(RuntimePath)\neon-modelgen</ModelGeneratorPath>
-		</PropertyGroup>
-		
-		<Target Name="ModelGen" Inputs="$(NK_ROOT)\Lib\Neon.Kube.Models\bin\$(Configuration)\$(TargetFramework)\Neon.Kube.Models.dll" Outputs="$(ProjectDir)Model\GeneratedEntities.mg.cs" BeforeTargets="CoreCompile" DependsOnTargets="BeforeCompile">
-				<!--- Generate the model source files -->
-				<Message Importance="high" Text="&quot;$(ModelGeneratorPath)&quot; --targets=all --target-namespace=Neon.Kube.Clients &quot;$(NK_ROOT)\Lib\Neon.Kube.Models\bin\$(Configuration)\$(TargetFramework)\Neon.Kube.Models.dll&quot; &quot;$(ProjectDir)Model\GeneratedEntities.mg.cs&quot;" />
-				<Exec Command="&quot;$(ModelGeneratorPath)&quot; --targets=all --target-namespace=Neon.Kube.Clients &quot;$(NK_ROOT)\Lib\Neon.Kube.Models\bin\$(Configuration)\$(TargetFramework)\Neon.Kube.Models.dll&quot; &quot;$(ProjectDir)Model\GeneratedEntities.mg.cs&quot;" />
-				<ItemGroup>
-						<!--- Ensure that the new files are included in the build -->
-						<Compile Include="**\*.cs" KeepDuplicates="false" />
-				</ItemGroup>
-		</Target>
-=======
-<Project Sdk="Microsoft.NET.Sdk">
-
-    <PropertyGroup>
-        <TargetFramework>net7.0</TargetFramework>
-        <OutputType>Library</OutputType>
-        <RootNamespace>Neon.Kube</RootNamespace>
-        <Version>0.9.2-alpha</Version>
-        <Description>INTERNAL USE ONLY: Common library used by NEONKUBE related projects.</Description>
-        <PackageLicenseFile>LICENSE</PackageLicenseFile>
-        <PackageReleaseNotes>https://github.com/nforgeio/TEMPKUBE/releases</PackageReleaseNotes>
-        <IsPackable>true</IsPackable>
-        <PackageProjectUrl>https://github.com/nforgeio/TEMPKUBE/blob/master/Lib/Neon.Kube/README.md</PackageProjectUrl>
-        <RepositoryType>git</RepositoryType>
-        <RepositoryUrl>https://github.com/nforgeio/neonKUBE</RepositoryUrl>
-        <Configurations>Debug;Release</Configurations>
-        <PackageIcon>nuget-icon.png</PackageIcon>
-        <PackageTags>kubernetes</PackageTags>
-        <NoDefaultExcludes>true</NoDefaultExcludes>
-    </PropertyGroup>
 
     <ItemGroup>
         <Compile Include="$(NK_ROOT)\Lib\Neon.Kube.BuildInfo\AssemblyAttributes.cs" Link="Properties\AssemblyAttributes.cs" />
@@ -239,5 +125,4 @@
             <Compile Include="**\*.cs" KeepDuplicates="false" />
         </ItemGroup>
     </Target>
->>>>>>> cae143a6
 </Project>