--- conflicted
+++ resolved
@@ -74,12 +74,8 @@
       <PrivateAssets>all</PrivateAssets>
       <IncludeAssets>runtime; build; native; contentfiles; analyzers; buildtransitive</IncludeAssets>
     </PackageReference>
-<<<<<<< HEAD
     <PackageReference Include="KubernetesClient" Version="7.0.5" />
-=======
-      <PackageReference Include="KubernetesClient" Version="7.0.4" />
-      <PackageReference Include="Macross.Json.Extensions" Version="2.2.0" />
->>>>>>> 537e6187
+    <PackageReference Include="Macross.Json.Extensions" Version="2.2.0" />
     <PackageReference Include="Microsoft.AspNetCore.JsonPatch" Version="6.0.1" />
     <PackageReference Include="Microsoft.Extensions.Logging.Abstractions" Version="6.0.0" />
     <PackageReference Include="Microsoft.Net.Http.Server" Version="1.1.4" />
