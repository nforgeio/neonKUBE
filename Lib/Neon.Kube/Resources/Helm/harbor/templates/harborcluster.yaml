﻿apiVersion: goharbor.io/v1alpha3
kind: HarborCluster
metadata:
  name: registry
  namespace: {{ .Release.Namespace | quote }}
spec:
<<<<<<< HEAD
  imageSource: # Optional
    repository: ghcr.io/goharbor # Required
    imagePullPolicy: IfNotPresent # Optional, default = IfNotPresent
    imagePullSecrets: []
  logLevel: debug
  database:
    kind: PostgreSQL
    spec:
      postgresql:
        hosts:
          - host: db-citus-postgresql.neon-system
            port: 5432
        passwordRef: registry
        sslMode: disable
        username: neon_service
        prefix: harbor
  storage:
    kind: S3
    spec:
      s3:
        region: neon
        bucket: harbor
        regionendpoint: http://minio.neon-system
  cache:
    kind: Redis
    spec:
      redis:
        host: {{ .Values.redis.external.addr }}
        port: 26379
        sentinelMasterSet: {{ .Values.redis.external.sentinelMasterSet }}
  version: 2.2.1
  chartmuseum: {}
=======
  version: {{ .Values.harbor.version }}
  chartmuseum:
    absoluteUrl: false
    image: {{ .Values.image.organization }}/harbor-chartmuseum-photon:v{{ .Values.harbor.version }}
    nodeSelector:
      neonkube.io/neon-system.registry: 'true'
    resources: {}
>>>>>>> e80af219
  core:
    image: {{ .Values.image.organization }}/harbor-core:v{{ .Values.harbor.version }}
    resources: {}
    tokenIssuer:
      kind: Issuer
      name: neon-system-selfsigned-issuer
  database:
    hosts:
      - host: db-citus-postgresql.neon-system
        port: 5432
    passwordRef: registry
    prefix: harbor_
    sslMode: disable
    username: neon_service
  expose:
    core:
      ingress:
        host: registry.{{ .Values.clusterDomain }}
      tls:
        certificateRef: registry-harbor-certificate
    notary:
      ingress:
        host: notary.{{ .Values.clusterDomain }}
      tls:
        certificateRef: registry-harbor-certificate
  externalURL: https://registry.{{ .Values.clusterDomain }}
  harborAdminPasswordRef: registry
  imageChartStorage:
    redirect:
      disable: true
    s3:
      accesskey: {{ .Values.storage.s3.accessKey }}
      bucket: harbor
      encrypt: false
      region: neon
      regionendpoint: minio.neon-system
      secretkeyRef: {{ .Values.storage.s3.secretKeyRef }}
      secure: false
      skipverify: true
      storageclass: STANDARD
      v4auth: true
  imageSource:
    imagePullPolicy: {{ .Values.image.pullPolicy }}
    repository: {{ .Values.image.organization }}
  internalTLS:
    enabled: false
  jobservice:
    image: {{ .Values.image.organization }}/harbor-jobservice:v{{ .Values.harbor.version }}
    nodeSelector:
    {{- toYaml .Values.nodeSelector | nindent 6 }}
    resources: {}
    workerCount: 10
  logLevel: debug
  notary:
    migrationEnabled: true
    server:
      image: {{ .Values.image.organization }}/harbor-notary-server-photon:v{{ .Values.harbor.version }}
      nodeSelector:
      {{- toYaml .Values.nodeSelector | nindent 8 }}
    signer:
      image: {{ .Values.image.organization }}/harbor-notary-signer-photon:v{{ .Values.harbor.version }}
      nodeSelector:
      {{- toYaml .Values.nodeSelector | nindent 8 }}
  portal:
    resources: {}
  redis:
    host: registry-redis
    port: 26379
    sentinelMasterSet: master
  registry:
    image: {{ .Values.image.organization }}/harbor-registry-photon:v{{ .Values.harbor.version }}
    nodeSelector:
    {{- toYaml .Values.nodeSelector | nindent 6 }}
    relativeURLs: true
    resources: {}
    metrics:
      enabled: true
  trivy:
    image: {{ .Values.image.organization }}/harbor-trivy-adapter-photon:v{{ .Values.harbor.version }}
    nodeSelector:
    {{- toYaml .Values.nodeSelector | nindent 6 }}
    resources: {}
    skipUpdate: false
    storage:
      cachePersistentVolume:
        claimName: registry-trivy-cache
  updateStrategyType: RollingUpdate<|MERGE_RESOLUTION|>--- conflicted
+++ resolved
@@ -4,40 +4,6 @@
   name: registry
   namespace: {{ .Release.Namespace | quote }}
 spec:
-<<<<<<< HEAD
-  imageSource: # Optional
-    repository: ghcr.io/goharbor # Required
-    imagePullPolicy: IfNotPresent # Optional, default = IfNotPresent
-    imagePullSecrets: []
-  logLevel: debug
-  database:
-    kind: PostgreSQL
-    spec:
-      postgresql:
-        hosts:
-          - host: db-citus-postgresql.neon-system
-            port: 5432
-        passwordRef: registry
-        sslMode: disable
-        username: neon_service
-        prefix: harbor
-  storage:
-    kind: S3
-    spec:
-      s3:
-        region: neon
-        bucket: harbor
-        regionendpoint: http://minio.neon-system
-  cache:
-    kind: Redis
-    spec:
-      redis:
-        host: {{ .Values.redis.external.addr }}
-        port: 26379
-        sentinelMasterSet: {{ .Values.redis.external.sentinelMasterSet }}
-  version: 2.2.1
-  chartmuseum: {}
-=======
   version: {{ .Values.harbor.version }}
   chartmuseum:
     absoluteUrl: false
@@ -45,7 +11,6 @@
     nodeSelector:
       neonkube.io/neon-system.registry: 'true'
     resources: {}
->>>>>>> e80af219
   core:
     image: {{ .Values.image.organization }}/harbor-core:v{{ .Values.harbor.version }}
     resources: {}
