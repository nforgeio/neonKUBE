apiVersion: apps/v1
kind: DaemonSet
metadata:
  name: grafana-agent-node
  namespace: neon-monitor
  annotations:
    reloader.stakater.com/auto: 'true'
spec:
  minReadySeconds: 10
  selector:
    matchLabels:
      name: grafana-agent-node
  template:
    metadata:
      labels:
        name: grafana-agent-node
    spec:
      hostPID: true
      hostNetwork: true
      dnsPolicy: ClusterFirstWithHostNet
      containers:
      - name: agent
        args:
        - -config.file=/etc/agent/agent.yml
        - -config.expand-env=true
        - -prometheus.wal-directory=/tmp/agent/data
        command:
        - /bin/agent
        lifecycle:
          postStart:
            exec:
              command: ["/bin/sh", "-c", "echo ${HOST_IP} ${HOSTNAME} >> /etc/hosts"]
        envFrom:
          - secretRef:
              name: grafana-agent-node
        env:
        - name: HOSTNAME
          valueFrom:
            fieldRef:
              fieldPath: spec.nodeName
<<<<<<< HEAD
=======
        - name: HOST_IP
          valueFrom:
            fieldRef:
              fieldPath: status.hostIP
>>>>>>> e80af219
        image: "{{ .Values.agent.image.organization }}/{{ .Values.agent.image.repository }}:{{ .Values.agent.image.tag }}"
        imagePullPolicy: IfNotPresent
        ports:
        - containerPort: 8080
          name: http-metrics
        - containerPort: 6831
          name: thrift-compact
          protocol: UDP
        - containerPort: 6832
          name: thrift-binary
          protocol: UDP
        - containerPort: 14268
          name: thrift-http
          protocol: TCP
        - containerPort: 14250
          name: thrift-grpc
          protocol: TCP
        - containerPort: 9411
          name: zipkin
          protocol: TCP
        - containerPort: 55680
          name: otlp
          protocol: TCP
        - containerPort: 55678
          name: opencensus
          protocol: TCP
        securityContext:
          capabilities:
            add: ["SYS_TIME"]
          privileged: true
          runAsUser: 0
        volumeMounts:
        - mountPath: /etc/agent
          name: grafana-agent-node
        - mountPath: /var/log
          name: varlog
        - mountPath: /var/lib/docker/containers
          name: varlibdockercontainers
          readOnly: true
        - mountPath: /etc/machine-id
          name: etcmachineid
          readOnly: true
<<<<<<< HEAD
=======
        - name: rootfs
          mountPath: /host/root
          readOnly: true
        - name: sysfs
          mountPath: /host/sys
          readOnly: true
        - name: procfs
          mountPath: /host/proc
          readOnly: true
        {{- if .Values.resources.agentNode }}
        resources:
        {{- toYaml .Values.resources.agentNode | nindent 10 }}
        {{- end }}
>>>>>>> e80af219
      serviceAccount: grafana-agent-node
      tolerations:
      - effect: NoSchedule
        operator: Exists
      volumes:
      - configMap:
          name: grafana-agent-node
        name: grafana-agent-node
      - hostPath:
          path: /var/log
        name: varlog
      - hostPath:
          path: /var/lib/docker/containers
        name: varlibdockercontainers
      - hostPath:
          path: /etc/machine-id
        name: etcmachineid
<<<<<<< HEAD
=======
      - name: rootfs
        hostPath:
          path: /
      - name: sysfs
        hostPath:
          path: /sys
      - name: procfs
        hostPath:
          path: /proc
>>>>>>> e80af219
  updateStrategy:
    type: RollingUpdate<|MERGE_RESOLUTION|>--- conflicted
+++ resolved
@@ -38,13 +38,10 @@
           valueFrom:
             fieldRef:
               fieldPath: spec.nodeName
-<<<<<<< HEAD
-=======
         - name: HOST_IP
           valueFrom:
             fieldRef:
               fieldPath: status.hostIP
->>>>>>> e80af219
         image: "{{ .Values.agent.image.organization }}/{{ .Values.agent.image.repository }}:{{ .Values.agent.image.tag }}"
         imagePullPolicy: IfNotPresent
         ports:
@@ -87,8 +84,6 @@
         - mountPath: /etc/machine-id
           name: etcmachineid
           readOnly: true
-<<<<<<< HEAD
-=======
         - name: rootfs
           mountPath: /host/root
           readOnly: true
@@ -102,7 +97,6 @@
         resources:
         {{- toYaml .Values.resources.agentNode | nindent 10 }}
         {{- end }}
->>>>>>> e80af219
       serviceAccount: grafana-agent-node
       tolerations:
       - effect: NoSchedule
@@ -120,8 +114,6 @@
       - hostPath:
           path: /etc/machine-id
         name: etcmachineid
-<<<<<<< HEAD
-=======
       - name: rootfs
         hostPath:
           path: /
@@ -131,6 +123,5 @@
       - name: procfs
         hostPath:
           path: /proc
->>>>>>> e80af219
   updateStrategy:
     type: RollingUpdate