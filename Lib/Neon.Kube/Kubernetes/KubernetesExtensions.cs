﻿//-----------------------------------------------------------------------------
// FILE:	    KubernetesExtensions.cs
// CONTRIBUTOR: Marcus Bowyer
// COPYRIGHT:	Copyright (c) 2005-2022 by neonFORGE LLC.  All rights reserved.
//
// Licensed under the Apache License, Version 2.0 (the "License");
// you may not use this file except in compliance with the License.
// You may obtain a copy of the License at
//
//     http://www.apache.org/licenses/LICENSE-2.0
//
// Unless required by applicable law or agreed to in writing, software
// distributed under the License is distributed on an "AS IS" BASIS,
// WITHOUT WARRANTIES OR CONDITIONS OF ANY KIND, either express or implied.
// See the License for the specific language governing permissions and
// limitations under the License.

using System;
using System.Collections.Generic;
using System.Diagnostics.Contracts;
using System.IO;
using System.Linq;
using System.Reflection;
using System.Net;
using System.Net.Http;
using System.Text;
using System.Text.Json;
using System.Text.Json.Serialization;
using System.Threading.Tasks;
using System.Threading;

<<<<<<< HEAD
=======
using Microsoft.AspNetCore.Http.Extensions;
using Microsoft.AspNetCore.JsonPatch;
using Microsoft.Rest;

>>>>>>> 796aaa23
using Neon.Common;
using Neon.Diagnostics;
using Neon.Retry;
using Neon.Tasks;

using Newtonsoft.Json;
using Newtonsoft.Json.Linq;

using k8s;
using k8s.Autorest;
using k8s.Models;

namespace Neon.Kube
{
    /// <summary>
    /// Kubernetes related extension methods.
    /// </summary>
    public static partial class KubernetesExtensions
    {
        //---------------------------------------------------------------------
        // Shared fields

        private static readonly JsonSerializerOptions serializeOptions;

        /// <summary>
        /// Static constructor.
        /// </summary>
        static KubernetesExtensions()
        {
            serializeOptions = new JsonSerializerOptions()
            {
                PropertyNamingPolicy = JsonNamingPolicy.CamelCase
            };

            serializeOptions.Converters.Add(new JsonStringEnumMemberConverter());
        }

        //---------------------------------------------------------------------
        // V1ObjectMeta extensions

        /// <summary>
        /// Sets a label within the metadata, constructing the label dictionary when necessary.
        /// </summary>
        /// <param name="metadata">The metadata instance.</param>
        /// <param name="name">The label name.</param>
        /// <param name="value">Optionally specifies a label value.  This defaults to an empty string.</param>
        public static void SetLabel(this V1ObjectMeta metadata, string name, string value = null)
        {
            Covenant.Requires<ArgumentNullException>(!string.IsNullOrEmpty(name), nameof(name));

            if (metadata.Labels == null)
            {
                metadata.Labels = new Dictionary<string, string>();
            }

            metadata.Labels[name] = value ?? string.Empty;
        }

        /// <summary>
        /// Fetches the value of a label from the metadata.
        /// </summary>
        /// <param name="metadata">The metadata instance.</param>
        /// <param name="name">The label name.</param>
        /// <returns>The label value or <c>null</c> when the label doesn't exist.</returns>
        public static string GetLabel(this V1ObjectMeta metadata, string name)
        {
            Covenant.Requires<ArgumentNullException>(!string.IsNullOrEmpty(name), nameof(name));

            if (metadata.Labels == null)
            {
                return null;
            }

            if (metadata.Labels.TryGetValue(name, out var value))
            {
                return value;
            }
            else
            {
                return null;
            }
        }

        //---------------------------------------------------------------------
        // Deployment extensions

        /// <summary>
        /// Restarts a <see cref="V1Deployment"/>.
        /// </summary>
        /// <param name="deployment">The target deployment.</param>
        /// <param name="k8s">The <see cref="IKubernetes"/> client to be used for the operation.</param>
        /// <returns>The tracking <see cref="Task"/>.</returns>
        public static async Task RestartAsync(this V1Deployment deployment, IKubernetes k8s)
        {
            await SyncContext.Clear;
            Covenant.Requires<ArgumentNullException>(k8s != null, nameof(k8s));

            // $todo(jefflill):
            //
            // Fish out the k8s client from the deployment so we don't have to pass it in as a parameter.

            var generation = deployment.Status.ObservedGeneration;

            var patchStr = $@"
{{
    ""spec"": {{
        ""template"": {{
            ""metadata"": {{
                ""annotations"": {{
                    ""kubectl.kubernetes.io/restartedAt"": ""{DateTime.UtcNow.ToString("s")}""
                }}
            }}
        }}
    }}
}}";

            await k8s.PatchNamespacedDeploymentAsync(new V1Patch(patchStr, V1Patch.PatchType.MergePatch), deployment.Name(), deployment.Namespace());

            await NeonHelper.WaitForAsync(
                async () =>
                {
                    try
                    {
                        var newDeployment = await k8s.ReadNamespacedDeploymentAsync(deployment.Name(), deployment.Namespace());

                        return newDeployment.Status.ObservedGeneration > generation;
                    }
                    catch
                    {
                        return false;
                    }
                },
                timeout:      TimeSpan.FromSeconds(300),
                pollInterval: TimeSpan.FromMilliseconds(500));

            await NeonHelper.WaitForAsync(
                async () =>
                {
                    try
                    {
                        deployment = await k8s.ReadNamespacedDeploymentAsync(deployment.Name(), deployment.Namespace());

                        return (deployment.Status.Replicas == deployment.Status.AvailableReplicas) && deployment.Status.UnavailableReplicas == null;
                    }
                    catch
                    {
                        return false;
                    }
                },
                timeout:      TimeSpan.FromSeconds(300),
                pollInterval: TimeSpan.FromMilliseconds(500));
        }

        /// <summary>
        /// Restarts a <see cref="V1StatefulSet"/>.
        /// </summary>
        /// <param name="statefulset">The deployment being restarted.</param>
        /// <param name="k8s">The <see cref="IKubernetes"/> client to be used for the operation.</param>
        /// <returns>The tracking <see cref="Task"/>.</returns>
        public static async Task RestartAsync(this V1StatefulSet statefulset, IKubernetes k8s)
        {
            await SyncContext.Clear;
            Covenant.Requires<ArgumentNullException>(k8s != null, nameof(k8s));

            // $todo(jefflill):
            //
            // Fish out the k8s client from the statefulset so we don't have to pass it in as a parameter.

            var generation = statefulset.Status.ObservedGeneration;

            var patchStr = $@"
{{
    ""spec"": {{
        ""template"": {{
            ""metadata"": {{
                ""annotations"": {{
                    ""kubectl.kubernetes.io/restartedAt"": ""{DateTime.UtcNow.ToString("s")}""
                }}
            }}
        }}
    }}
}}";

            await k8s.PatchNamespacedStatefulSetAsync(new V1Patch(patchStr, V1Patch.PatchType.MergePatch), statefulset.Name(), statefulset.Namespace());

            await NeonHelper.WaitForAsync(
                async () =>
                {
                    try
                    {
                        var newDeployment = await k8s.ReadNamespacedStatefulSetAsync(statefulset.Name(), statefulset.Namespace());

                        return newDeployment.Status.ObservedGeneration > generation;
                    }
                    catch
                    {
                        return false;
                    }
                },
                timeout:      TimeSpan.FromSeconds(300),
                pollInterval: TimeSpan.FromMilliseconds(500));

            await NeonHelper.WaitForAsync(
                async () =>
                {
                    try
                    {
                        statefulset = await k8s.ReadNamespacedStatefulSetAsync(statefulset.Name(), statefulset.Namespace());

                        return (statefulset.Status.Replicas == statefulset.Status.ReadyReplicas) && statefulset.Status.UpdatedReplicas == null;
                    }
                    catch
                    {
                        return false;
                    }
                },
                timeout: TimeSpan.FromSeconds(300),
                pollInterval: TimeSpan.FromMilliseconds(500));
        }

        /// <summary>
        /// Restarts a <see cref="V1DaemonSet"/>.
        /// </summary>
        /// <param name="daemonset">The daemonset being restarted.</param>
        /// <param name="k8s">The <see cref="IKubernetes"/> client to be used for the operation.</param>
        /// <returns>The tracking <see cref="Task"/>.</returns>
        public static async Task RestartAsync(this V1DaemonSet daemonset, IKubernetes k8s)
        {
            await SyncContext.Clear;
            Covenant.Requires<ArgumentNullException>(k8s != null, nameof(k8s));

            // $todo(jefflill):
            //
            // Fish out the k8s client from the statefulset so we don't have to pass it in as a parameter.

            var generation = daemonset.Status.ObservedGeneration;

            var patchStr = $@"
{{
    ""spec"": {{
        ""template"": {{
            ""metadata"": {{
                ""annotations"": {{
                    ""kubectl.kubernetes.io/restartedAt"": ""{DateTime.UtcNow.ToString("s")}""
                }}
            }}
        }}
    }}
}}";

            await k8s.PatchNamespacedDaemonSetAsync(new V1Patch(patchStr, V1Patch.PatchType.MergePatch), daemonset.Name(), daemonset.Namespace());

            await NeonHelper.WaitForAsync(
                async () =>
                {
                    try
                    {
                        var newDeployment = await k8s.ReadNamespacedDaemonSetAsync(daemonset.Name(), daemonset.Namespace());

                        return newDeployment.Status.ObservedGeneration > generation;
                    }
                    catch
                    {
                        return false;
                    }
                },
                timeout:      TimeSpan.FromSeconds(300),
                pollInterval: TimeSpan.FromMilliseconds(500));

            await NeonHelper.WaitForAsync(
                async () =>
                {
                    try
                    {
                        daemonset = await k8s.ReadNamespacedDaemonSetAsync(daemonset.Name(), daemonset.Namespace());

                        return (daemonset.Status.CurrentNumberScheduled == daemonset.Status.NumberReady) && daemonset.Status.UpdatedNumberScheduled == null;
                    }
                    catch
                    {
                        return false;
                    }
                },
                timeout:      TimeSpan.FromSeconds(300),
                pollInterval: TimeSpan.FromMilliseconds(500));
        }

        //---------------------------------------------------------------------
        // IKubernetesObject extensions

        // Used to cache [KubernetesEntityAttribute] values for custom resource types
        // for better performance (avoiding unnecessary reflection).

        private class CustomResourceMetadata
        {
            public CustomResourceMetadata(KubernetesEntityAttribute attr)
            {
                this.Group           = attr.Group;
                this.ApiVersion      = attr.ApiVersion;
                this.Kind            = attr.Kind;
                this.GroupApiVersion = $"{attr.Group}/{attr.ApiVersion}";
            }

            public string Group             { get; private set; }
            public string ApiVersion        { get; private set; }
            public string Kind              { get; private set; }
            public string GroupApiVersion   { get; private set; }
        }

        private static Dictionary<Type, CustomResourceMetadata> typeToKubernetesEntity = new ();

        /// <summary>
        /// Initializes a custom Kubernetes object's metadata <b>Group</b>, <b>ApiVersion</b>, and
        /// <b>Kind</b> properties from the <see cref="KubernetesEntityAttribute"/> attached to the
        /// object's type.
        /// </summary>
        /// <param name="obj">The object.</param>
        /// <exception cref="InvalidDataException">Thrown when the object's type does not have a <see cref="KubernetesEntityAttribute"/>.</exception>
        /// <remarks>
        /// <para>
        /// This should be called in all custom object constructors to ensure that the object's
        /// metadata is configured and matches what was specified in the attribute.  Here's
        /// what this will look like:
        /// </para>
        /// <code language="C#">
        /// [KubernetesEntity(Group = "mygroup.io", ApiVersion = "v1", Kind = "my-resource", PluralName = "my-resources")]
        /// [KubernetesEntityShortNames]
        /// [EntityScope(EntityScope.Cluster)]
        /// [Description("My custom resource.")]
        /// public class V1MyCustomResource : CustomKubernetesEntity&lt;V1ContainerRegistry.V1ContainerRegistryEntitySpec&gt;
        /// {
        ///     public V1ContainerRegistry()
        ///     {
        ///         ((IKubernetesObject)this).InitializeMetadata();
        ///     }
        ///
        ///     ...
        /// </code>
        /// </remarks>
        public static void SetMetadata(this IKubernetesObject obj)
        {
            var objType = obj.GetType();

            CustomResourceMetadata customMetadata;

            lock (typeToKubernetesEntity)
            {
                if (!typeToKubernetesEntity.TryGetValue(objType, out customMetadata))
                {
                    var entityAttr = objType.GetCustomAttribute<KubernetesEntityAttribute>();

                    if (entityAttr == null)
                    {
                        throw new InvalidDataException($"Custom Kubernetes resource type [{objType.FullName}] does not have a [{nameof(KubernetesEntityAttribute)}].");
                    }

                    customMetadata = new CustomResourceMetadata(entityAttr);

                    typeToKubernetesEntity.Add(objType, customMetadata);
                }
            }

            obj.ApiVersion = customMetadata.GroupApiVersion;
            obj.Kind       = customMetadata.Kind;
        }

        //---------------------------------------------------------------------
        // IKubernetes client extensions.

        // $note(jefflill):
        //
        // These methods are not currently added automatically to the generated [KubernetesWithRetry]
        // class.  We need to add these manually in the [KubernetesWithRetry.manual.cs] file.

        /// <summary>
        /// Adds a new Kubernetes secret or updates an existing secret.
        /// </summary>
        /// <param name="k8s">The <see cref="Kubernetes"/> client.</param>
        /// <param name="secret">The secret.</param>
        /// <param name="namespace">Optionally overrides the default namespace.</param>
        /// <returns>The updated secret.</returns>
        public static async Task<V1Secret> UpsertSecretAsync(this IKubernetes k8s, V1Secret secret, string @namespace = null)
        {
            await SyncContext.Clear;
            Covenant.Requires<ArgumentNullException>(secret != null, nameof(secret));

            if ((await k8s.ListNamespacedSecretAsync(@namespace)).Items.Any(s => s.Metadata.Name == secret.Name()))
            {
                return await k8s.ReplaceNamespacedSecretAsync(secret, secret.Name(), @namespace);
            }
            else
            {
                return await k8s.CreateNamespacedSecretAsync(secret, @namespace);
            }
        }

        /// <summary>
        /// Waits for a service deployment to start successfully.
        /// </summary>
        /// <param name="k8s">The <see cref="Kubernetes"/> client.</param>
        /// <param name="namespaceParameter">The namespace.</param>
        /// <param name="name">The deployment name.</param>
        /// <param name="labelSelector">Optionally specifies a label selector.</param>
        /// <param name="fieldSelector">Optionally specifies a field selector.</param>
        /// <param name="pollInterval">Optionally specifies the polling interval.  This defaults to 1 second.</param>
        /// <param name="timeout">Optopnally specifies the operation timeout.  This defaults to 30 seconds.</param>
        /// <param name="cancellationToken">Optionally specifies the cancellation token.</param>
        /// <returns>The tracking <see cref="Task"/>.</returns>x
        /// <remarks>
        /// One of <paramref name="name"/>, <paramref name="labelSelector"/>, or <paramref name="fieldSelector"/>
        /// must be specified.
        /// </remarks>
        public static async Task WaitForDeploymentAsync(
            this IKubernetes    k8s, 
            string              namespaceParameter, 
            string              name              = null, 
            string              labelSelector     = null,
            string              fieldSelector     = null,
            TimeSpan            pollInterval      = default,
            TimeSpan            timeout           = default,
            CancellationToken   cancellationToken = default)
        {
            await SyncContext.Clear;
            Covenant.Requires<ArgumentNullException>(!string.IsNullOrEmpty(namespaceParameter), nameof(namespaceParameter));
            Covenant.Requires<ArgumentException>(name != null || labelSelector != null || fieldSelector != null, "One of [name], [labelSelector] or [fieldSelector] must be specified.");

            if (pollInterval <= TimeSpan.Zero)
            {
                pollInterval = TimeSpan.FromSeconds(1);
            }

            if (timeout <= TimeSpan.Zero)
            {
                timeout = TimeSpan.FromSeconds(30);
            }

            if (!string.IsNullOrEmpty(name))
            {
                if (!string.IsNullOrEmpty(fieldSelector))
                {
                    fieldSelector += $",metadata.name={name}";
                }
                else
                {
                    fieldSelector = $"metadata.name={name}";
                }
            }

            await NeonHelper.WaitForAsync(
                async () =>
                {
                    try
                    {
                        var deployments = await k8s.ListNamespacedDeploymentAsync(namespaceParameter, fieldSelector: fieldSelector, labelSelector: labelSelector);

                        if (deployments == null || deployments.Items.Count == 0)
                        {
                            return false;
                        }

                        return deployments.Items.All(deployment => deployment.Status.AvailableReplicas == deployment.Spec.Replicas);
                    }
                    catch
                    {
                        return false;
                    }
                            
                },
                timeout:           timeout,
                pollInterval:      pollInterval,
                cancellationToken: cancellationToken);
        }

        /// <summary>
        /// Waits for a stateful set to start successfully.
        /// </summary>
        /// <param name="k8s">The <see cref="Kubernetes"/> client.</param>
        /// <param name="namespaceParameter">The namespace.</param>
        /// <param name="name">The statefulset name.</param>
        /// <param name="labelSelector">Optionally specifies a label selector.</param>
        /// <param name="fieldSelector">Optionally specifies a field selector.</param>
        /// <param name="pollInterval">Optionally specifies the polling interval.  This defaults to 1 second.</param>
        /// <param name="timeout">Optopnally specifies the operation timeout.  This defaults to 30 seconds.</param>
        /// <param name="cancellationToken">Optionally specifies the cancellation token.</param>
        /// <returns>The tracking <see cref="Task"/>.</returns>
        /// <remarks>
        /// One of <paramref name="name"/>, <paramref name="labelSelector"/>, or <paramref name="fieldSelector"/>
        /// must be specified.
        /// </remarks>
        public static async Task WaitForStatefulSetAsync(
            this IKubernetes    k8s,
            string              namespaceParameter,
            string              name              = null,
            string              labelSelector     = null,
            string              fieldSelector     = null,
            TimeSpan            pollInterval      = default,
            TimeSpan            timeout           = default,
            CancellationToken   cancellationToken = default)
        {
            await SyncContext.Clear;
            Covenant.Requires<ArgumentNullException>(!string.IsNullOrEmpty(namespaceParameter), nameof(namespaceParameter));
            Covenant.Requires<ArgumentException>(name != null || labelSelector != null || fieldSelector != null, "One of [name], [labelSelector] or [fieldSelector] must be passed.");

            if (pollInterval <= TimeSpan.Zero)
            {
                pollInterval = TimeSpan.FromSeconds(1);
            }

            if (timeout <= TimeSpan.Zero)
            {
                timeout = TimeSpan.FromSeconds(30);
            }

            if (!string.IsNullOrEmpty(name))
            {
                if (!string.IsNullOrEmpty(fieldSelector))
                {
                    fieldSelector += $",metadata.name={name}";
                }
                else
                {
                    fieldSelector = $"metadata.name={name}";
                }
            }

            await NeonHelper.WaitForAsync(
                async () =>
                {
                    try
                    {
                        var statefulsets = await k8s.ListNamespacedStatefulSetAsync(namespaceParameter, fieldSelector: fieldSelector, labelSelector: labelSelector);

                        if (statefulsets == null || statefulsets.Items.Count == 0)
                        {
                            return false;
                        }

                        return statefulsets.Items.All(@set => @set.Status.ReadyReplicas == @set.Spec.Replicas);
                    }
                    catch
                    {
                        return false;
                    }
                },
                timeout:           timeout,
                pollInterval:      pollInterval,
                cancellationToken: cancellationToken);
        }

        /// <summary>
        /// Waits for a daemon set to start successfully.
        /// </summary>
        /// <param name="k8s">The <see cref="Kubernetes"/> client.</param>
        /// <param name="namespaceParameter">The namespace.</param>
        /// <param name="name">The daemonset name.</param>
        /// <param name="labelSelector">Optionally specifies a label selector.</param>
        /// <param name="fieldSelector">Optionally specifies a field selector.</param>
        /// <param name="pollInterval">Optionally specifies the polling interval.  This defaults to 1 second.</param>
        /// <param name="timeout">Optopnally specifies the operation timeout.  This defaults to 30 seconds.</param>
        /// <param name="cancellationToken">Optionally specifies the cancellation token.</param>
        /// <returns>The tracking <see cref="Task"/>.</returns>
        /// <remarks>
        /// One of <paramref name="name"/>, <paramref name="labelSelector"/>, or <paramref name="fieldSelector"/>
        /// must be specified.
        /// </remarks>
        public static async Task WaitForDaemonsetAsync(

            this IKubernetes    k8s,
            string              namespaceParameter,
            string              name              = null,
            string              labelSelector     = null,
            string              fieldSelector     = null,
            TimeSpan            pollInterval      = default,
            TimeSpan            timeout           = default,
            CancellationToken   cancellationToken = default)
        {
            await SyncContext.Clear;
            Covenant.Requires<ArgumentNullException>(!string.IsNullOrEmpty(namespaceParameter), nameof(namespaceParameter));
            Covenant.Requires<ArgumentException>(name != null || labelSelector != null || fieldSelector != null, "One of [name], [labelSelector] or [fieldSelector] must be passed.");

            if (pollInterval <= TimeSpan.Zero)
            {
                pollInterval = TimeSpan.FromSeconds(1);
            }

            if (timeout <= TimeSpan.Zero)
            {
                timeout = TimeSpan.FromSeconds(30);
            }

            if (!string.IsNullOrEmpty(name))
            {
                if (!string.IsNullOrEmpty(fieldSelector))
                {
                    fieldSelector += $",metadata.name={name}";
                }
                else
                {
                    fieldSelector = $"metadata.name={name}";
                }
            }
            await NeonHelper.WaitForAsync(
                async () =>
                {
                    try
                    {
                        var daemonsets = await k8s.ListNamespacedDaemonSetAsync(namespaceParameter, fieldSelector: fieldSelector, labelSelector: labelSelector);

                        if (daemonsets == null || daemonsets.Items.Count == 0)
                        {
                            return false;
                        }

                        return daemonsets.Items.All(@set => @set.Status.NumberAvailable == @set.Status.DesiredNumberScheduled);
                    }
                    catch
                    {
                        return false;
                    }
                },
                timeout:           timeout,
                pollInterval:      pollInterval,
                cancellationToken: cancellationToken);
        }

        /// <summary>
        /// Waits for a pod to start successfully.
        /// </summary>
        /// <param name="k8s">The <see cref="Kubernetes"/> client.</param>
        /// <param name="namespaceParameter">The namespace.</param>
        /// <param name="name">The pod name.</param>
        /// <param name="pollInterval">Optionally specifies the polling interval.  This defaults to 1 second.</param>
        /// <param name="timeout">Optopnally specifies the operation timeout.  This defaults to 30 seconds.</param>
        /// <param name="cancellationToken">Optionally specifies the cancellation token.</param>
        /// <returns>The tracking <see cref="Task"/>.</returns>x
        public static async Task WaitForPodAsync(
            this IKubernetes    k8s, 
            string              namespaceParameter, 
            string              name              = null, 
            TimeSpan            pollInterval      = default,
            TimeSpan            timeout           = default,
            CancellationToken   cancellationToken = default)
        {
            await SyncContext.Clear;
            Covenant.Requires<ArgumentNullException>(!string.IsNullOrEmpty(namespaceParameter), nameof(namespaceParameter));
            Covenant.Requires<ArgumentException>(!string.IsNullOrEmpty(name), nameof(name));

            if (pollInterval <= TimeSpan.Zero)
            {
                pollInterval = TimeSpan.FromSeconds(1);
            }

            if (timeout <= TimeSpan.Zero)
            {
                timeout = TimeSpan.FromSeconds(30);
            }

            await NeonHelper.WaitForAsync(
                async () =>
                {
                    try
                    {
                        var pod = await k8s.ReadNamespacedPodAsync(name, namespaceParameter, cancellationToken: cancellationToken);

                        return pod.Status.Phase == "Running";
                    }
                    catch
                    {
                        return false;
                    }
                            
                },
                timeout:           timeout,
                pollInterval:      pollInterval,
                cancellationToken: cancellationToken);
        }

        /// <summary>
        /// Returns a running pod within the specified namespace that matches a label selector. 
        /// </summary>
        /// <param name="k8s">The <see cref="Kubernetes"/> client.</param>
        /// <param name="namespaceParameter">Specifies the namespace hosting the pod.</param>
        /// <param name="labelSelector">
        /// Specifies the label selector to constrain the set of pods to be targeted.
        /// This is required.
        /// </param>
        /// <returns></returns>
        /// <exception cref="KubernetesException">Thrown when no healthy pods exist.</exception>
        public static async Task<V1Pod> GetNamespacedRunningPodAsync(
            this IKubernetes    k8s,
            string              namespaceParameter,
            string              labelSelector)
        {
            await SyncContext.Clear;
            Covenant.Requires<ArgumentNullException>(!string.IsNullOrEmpty(namespaceParameter), nameof(namespaceParameter));
            Covenant.Requires<ArgumentNullException>(!string.IsNullOrEmpty(labelSelector), nameof(labelSelector));

            var pods = (await k8s.ListNamespacedPodAsync(namespaceParameter, labelSelector: labelSelector)).Items;
            var pod  =  pods.FirstOrDefault(pod => pod.Status.Phase == "Running");

            if (pod == null)
            {
                throw new KubernetesException(pods.Count > 0 ? $"[0 of {pods.Count}] pods are running." : "No deployed pods.");
            }

            return pod;
        }

        /// <summary>
        /// Executes a command within a pod container.
        /// </summary>
        /// <param name="k8s">The <see cref="Kubernetes"/> client.</param>
        /// <param name="namespaceParameter">Specifies the namespace hosting the pod.</param>
        /// <param name="name">Specifies the target pod name.</param>
        /// <param name="container">Identifies the target container within the pod.</param>
        /// <param name="command">Specifies the program and arguments to be executed.</param>
        /// <param name="noSuccessCheck">Optionally disables the <see cref="ExecuteResponse.EnsureSuccess"/> check.</param>
        /// <param name="cancellationToken">Optionally specifies a cancellation token.</param>
        /// <returns>An <see cref="ExecuteResponse"/> with the command exit code and output and error text.</returns>
        /// <exception cref="ExecuteException">Thrown if the exit code isn't zero and <paramref name="noSuccessCheck"/><c>=false</c>.</exception>
        public static async Task<ExecuteResponse> NamespacedPodExecAsync(
            this IKubernetes    k8s,
            string              namespaceParameter,
            string              name,
            string              container,
            string[]            command,
            bool                noSuccessCheck    = false,
            CancellationToken   cancellationToken = default)
        {
            await SyncContext.Clear;
            Covenant.Requires<ArgumentNullException>(!string.IsNullOrEmpty(namespaceParameter), nameof(namespaceParameter));
            Covenant.Requires<ArgumentNullException>(command != null, nameof(command));
            Covenant.Requires<ArgumentException>(command.Length > 0, nameof(command));
            Covenant.Requires<ArgumentException>(!string.IsNullOrEmpty(command[0]), nameof(command));
            Covenant.Requires<ArgumentNullException>(name != null, nameof(name));
            Covenant.Requires<ArgumentNullException>(container != null, nameof(container));

            var stdOut = "";
            var stdErr = "";

            var handler = new ExecAsyncCallback(async (_stdIn, _stdOut, _stdError) =>
            {
                stdOut = Encoding.UTF8.GetString(await _stdOut.ReadToEndAsync());
                stdErr = Encoding.UTF8.GetString(await _stdError.ReadToEndAsync());
            });

            var exitCode = await k8s.NamespacedPodExecAsync(
                name:              name,
                @namespace:        namespaceParameter,
                container:         container,
                command:           command,
                tty:               false,
                action:            handler,
                cancellationToken: cancellationToken);

            var response = new ExecuteResponse(exitCode, stdOut, stdErr);

            if (!noSuccessCheck)
            {
                response.EnsureSuccess();
            }

            return response;
        }

        /// <summary>
        /// Executes a command within a pod container with a <see cref="IRetryPolicy"/>
        /// </summary>
        /// <param name="k8s">The <see cref="Kubernetes"/> client.</param>
        /// <param name="retryPolicy">The <see cref="IRetryPolicy"/>.</param>
        /// <param name="namespaceParameter">Specifies the namespace hosting the pod.</param>
        /// <param name="name">Specifies the target pod name.</param>
        /// <param name="container">Identifies the target container within the pod.</param>
        /// <param name="command">Specifies the program and arguments to be executed.</param>
        /// <param name="cancellationToken">Optionally specifies a cancellation token.</param>
        /// <returns>An <see cref="ExecuteResponse"/> with the command exit code and output and error text.</returns>
        /// <exception cref="ExecuteException">Thrown if the exit code isn't zero.</exception>
        public static async Task<ExecuteResponse> NamespacedPodExecWithRetryAsync(
            this IKubernetes    k8s,
            IRetryPolicy        retryPolicy,
            string              namespaceParameter,
            string              name,
            string              container,
            string[]            command,
            CancellationToken   cancellationToken = default)
        {
            await SyncContext.Clear;
            Covenant.Requires<ArgumentNullException>(retryPolicy != null, nameof(retryPolicy));

            return await retryPolicy.InvokeAsync(
                async () =>
                {
                    return await k8s.NamespacedPodExecAsync(
                        namespaceParameter: namespaceParameter,
                        name:               name,
                        container:          container,
                        command:            command,
                        cancellationToken:  cancellationToken,
                        noSuccessCheck:     true);
                });
        }


        /// <summary>
        /// Watches a Kubernetes resource with a callback.
        /// </summary>
        /// <typeparam name="T">The type parameter.</typeparam>
        /// <param name="k8s">The <see cref="IKubernetes"/> instance.</param>
        /// <param name="action">The function to handle updates.</param>
        /// <param name="namespaceParameter">That target Kubernetes namespace.</param>
        /// <param name="fieldSelector">The optional field selector</param>
        /// <param name="labelSelector">The optional label selector</param>
        /// <param name="resourceVersion">The start resource version.</param>
        /// <param name="resourceVersionMatch">The optional resourceVersionMatch setting.</param>
        /// <param name="timeoutSeconds">Optional timeout override.</param>
        /// <param name="logger">Optional <see cref="INeonLogger"/></param>
        /// <returns></returns>
        public static async Task WatchAsync<T>(
            this IKubernetes k8s,
            Func<WatchEvent<T>, Task> action,
            string namespaceParameter = null,
            string fieldSelector = null,
            string labelSelector = null,
            string resourceVersion = null,
            string resourceVersionMatch = null,
            int? timeoutSeconds = null,
            INeonLogger logger = null) where T : IKubernetesObject<V1ObjectMeta>, new()
        {
<<<<<<< HEAD
            var typeMetaData = ((IKubernetesObject)Activator.CreateInstance(type)).GetKubernetesTypeMetadata();

            var requestUri = new StringBuilder();

            requestUri.Append($"{k8s.BaseUri}api/{typeMetaData.ApiVersion}/");

            if (!string.IsNullOrEmpty(namespaceParameter))
            {
                requestUri.Append($"namespaces/{namespaceParameter}/");
            }

            requestUri.Append(typeMetaData.PluralName);
            requestUri.Append("?");
            requestUri.Append($"allowWatchBookmarks={allowWatchBookmarks.ToString().ToLower()}");
            requestUri.Append($"&watch={(watch ? "1" : "0")}");
            requestUri.Append($"&resourceVersion={resourceVersion}");

            var request = new HttpRequestMessage
            {
                RequestUri = new Uri(requestUri.ToString()),
            };

            // $debug(jefflill):
            //
            // This doesn't compile because the [IKubernetes.HttpClient] property no longer exists for
            // KubernetesClient v7.2.19.
            //
            // I'm going to comment this out for now so this will build
            // but we'll need to fix this.

            // return await k8s.HttpClient.SendAsync(request, HttpCompletionOption.ResponseHeadersRead, cancellationToken);

            return null;
=======
            await new Neon.Kube.Watcher<T>(k8s, logger).WatchAsync(action,
                namespaceParameter,
                fieldSelector: fieldSelector,
                labelSelector: labelSelector,
                resourceVersion: resourceVersion,
                resourceVersionMatch: resourceVersionMatch,
                timeoutSeconds: timeoutSeconds);
>>>>>>> 796aaa23
        }
    }
}<|MERGE_RESOLUTION|>--- conflicted
+++ resolved
@@ -29,13 +29,9 @@
 using System.Threading.Tasks;
 using System.Threading;
 
-<<<<<<< HEAD
-=======
 using Microsoft.AspNetCore.Http.Extensions;
 using Microsoft.AspNetCore.JsonPatch;
-using Microsoft.Rest;
-
->>>>>>> 796aaa23
+
 using Neon.Common;
 using Neon.Diagnostics;
 using Neon.Retry;
@@ -864,41 +860,6 @@
             int? timeoutSeconds = null,
             INeonLogger logger = null) where T : IKubernetesObject<V1ObjectMeta>, new()
         {
-<<<<<<< HEAD
-            var typeMetaData = ((IKubernetesObject)Activator.CreateInstance(type)).GetKubernetesTypeMetadata();
-
-            var requestUri = new StringBuilder();
-
-            requestUri.Append($"{k8s.BaseUri}api/{typeMetaData.ApiVersion}/");
-
-            if (!string.IsNullOrEmpty(namespaceParameter))
-            {
-                requestUri.Append($"namespaces/{namespaceParameter}/");
-            }
-
-            requestUri.Append(typeMetaData.PluralName);
-            requestUri.Append("?");
-            requestUri.Append($"allowWatchBookmarks={allowWatchBookmarks.ToString().ToLower()}");
-            requestUri.Append($"&watch={(watch ? "1" : "0")}");
-            requestUri.Append($"&resourceVersion={resourceVersion}");
-
-            var request = new HttpRequestMessage
-            {
-                RequestUri = new Uri(requestUri.ToString()),
-            };
-
-            // $debug(jefflill):
-            //
-            // This doesn't compile because the [IKubernetes.HttpClient] property no longer exists for
-            // KubernetesClient v7.2.19.
-            //
-            // I'm going to comment this out for now so this will build
-            // but we'll need to fix this.
-
-            // return await k8s.HttpClient.SendAsync(request, HttpCompletionOption.ResponseHeadersRead, cancellationToken);
-
-            return null;
-=======
             await new Neon.Kube.Watcher<T>(k8s, logger).WatchAsync(action,
                 namespaceParameter,
                 fieldSelector: fieldSelector,
@@ -906,7 +867,6 @@
                 resourceVersion: resourceVersion,
                 resourceVersionMatch: resourceVersionMatch,
                 timeoutSeconds: timeoutSeconds);
->>>>>>> 796aaa23
         }
     }
 }