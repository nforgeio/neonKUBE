--- conflicted
+++ resolved
@@ -821,11 +821,7 @@
         /// </param>
         public void SetDnsEntry(DnsEntry entry, bool waitUntilPropagated = false)
         {
-<<<<<<< HEAD
-            cluster.DnsHosts.Set(entry);
-=======
             cluster.DnsHosts.Set(entry, waitUntilPropagated);
->>>>>>> edc697fa
         }
 
         /// <summary>
