--- conflicted
+++ resolved
@@ -62,17 +62,7 @@
     /// is finished.
     /// </para>
     /// <para>
-<<<<<<< HEAD
-    /// If you know that your workflow logic will run for some time after processing a synchronous
-    /// signal, you can pass <see cref="TimeSpan.Zero"/> to <see cref="ReturnAsync(TimeSpan?)"/>
-    /// to avoid unnecessary delays.
-    /// </para>
-    /// </note>
-    /// <para>
-    /// See the documentation site for more information: <a href="https://doc.neonkube.com/Neon.Cadence-Workflow-SyncSignals.htm">Synchronous Signals</a>
-=======
     /// See the documentation site for more information: <a href="https://doc.neonkube.com/Neon.Cadence-Workflow-SynchronousSignals.htm">Synchronous Signals</a>
->>>>>>> d9eb4e86
     /// </para>
     /// </remarks>
     public class SignalRequest 
