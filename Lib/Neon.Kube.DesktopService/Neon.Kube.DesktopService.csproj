﻿<Project Sdk="Microsoft.NET.Sdk.Web">

	<PropertyGroup>
		<TargetFramework>net6.0</TargetFramework>
		<OutputType>Library</OutputType>
		<IsPackable>true</IsPackable>
		<Version>10000.0.2466-dev-master</Version>
		<Description>INTERNAL USE ONLY: Implements the Neon Desktop (gRPC) Service</Description>
		<PackageLicenseFile>LICENSE</PackageLicenseFile>
		<PackageLicenseFile>LICENSE</PackageLicenseFile>
		<PackageReleaseNotes>https://github.com/nforgeio/neonKUBE/releases</PackageReleaseNotes>
		<PackageProjectUrl>https://github.com/nforgeio/neonKUBE/blob/master/Lib/Neon.Kube.DesktopService/README.md</PackageProjectUrl>
		<RepositoryType>git</RepositoryType>
		<RepositoryUrl>https://github.com/nforgeio/neonKUBE</RepositoryUrl>
		<Configurations>Debug;Release</Configurations>
		<PackageIcon>nuget-icon.png</PackageIcon>
		<PackageTags>kubernetes</PackageTags>
		<RootNamespace>Neon.Kube.DesktopService</RootNamespace>
	</PropertyGroup>

	<PropertyGroup Condition="'$(Configuration)|$(Platform)'=='Debug|AnyCPU'">
		<DefineConstants>DEBUG;TRACE</DefineConstants>
	</PropertyGroup>

	<PropertyGroup Condition="'$(Configuration)|$(Platform)'=='Release|AnyCPU'">
	</PropertyGroup>

    <ItemGroup>
        <PackageReference Include="FluentdForward.OpenTelemetry.Exporter.Logs" Version="0.2.0" />
<<<<<<< HEAD
        <PackageReference Include="Neon.Common" Version="10000.0.2351-dev-master" />
        <PackageReference Include="Neon.HyperV" Version="10000.0.2351-dev-master" />
=======
        <PackageReference Include="Neon.Common" Version="10000.0.2357-dev-master" />
        <PackageReference Include="Neon.HyperV" Version="10000.0.2357-dev-master" />
>>>>>>> 48cc7e18
        <PackageReference Include="OpenTelemetry.Api" Version="1.4.0-beta.1" />
        <PackageReference Include="OpenTelemetry.Exporter.OpenTelemetryProtocol" Version="1.4.0-beta.1" />
        <PackageReference Include="OpenTelemetry.Exporter.OpenTelemetryProtocol.Logs" Version="1.4.0-beta.1" />
        <PackageReference Include="protobuf-net.Grpc.AspNetCore" Version="1.0.177" />
    </ItemGroup>

	<ItemGroup>
		<ProjectReference Include="..\Neon.Kube.GrpcProto\Neon.Kube.GrpcProto.csproj" />
		<ProjectReference Include="..\Neon.Kube\Neon.Kube.csproj" />
	</ItemGroup>

	<ItemGroup>
		<None Include="..\nuget-icon.png" Pack="true" PackagePath="" />
		<None Include="..\..\LICENSE" Pack="true" PackagePath="" />
	</ItemGroup>
	
</Project>
<|MERGE_RESOLUTION|>--- conflicted
+++ resolved
@@ -27,13 +27,8 @@
 
     <ItemGroup>
         <PackageReference Include="FluentdForward.OpenTelemetry.Exporter.Logs" Version="0.2.0" />
-<<<<<<< HEAD
-        <PackageReference Include="Neon.Common" Version="10000.0.2351-dev-master" />
-        <PackageReference Include="Neon.HyperV" Version="10000.0.2351-dev-master" />
-=======
         <PackageReference Include="Neon.Common" Version="10000.0.2357-dev-master" />
         <PackageReference Include="Neon.HyperV" Version="10000.0.2357-dev-master" />
->>>>>>> 48cc7e18
         <PackageReference Include="OpenTelemetry.Api" Version="1.4.0-beta.1" />
         <PackageReference Include="OpenTelemetry.Exporter.OpenTelemetryProtocol" Version="1.4.0-beta.1" />
         <PackageReference Include="OpenTelemetry.Exporter.OpenTelemetryProtocol.Logs" Version="1.4.0-beta.1" />
