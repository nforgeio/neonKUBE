--- conflicted
+++ resolved
@@ -115,11 +115,7 @@
         [string]$globalJsonPath
     )
 
-<<<<<<< HEAD
-	$command  = "neon-build dotnet-version " + '"' + $globalJsonPath + '"'
-=======
 	$command  = "neon-build dotnet-version"  + '"' + $globalJsonPath + '"'
->>>>>>> aa3bed43
 	$response = Invoke-CaptureStreams $command
 	$lines    = $response.stdout -split '\r?\n'
 	$runtime  = $lines[0].Trim()
