#Requires -Version 7.1.3 -RunAsAdministrator
#------------------------------------------------------------------------------
# FILE:         neonkube-nuget-dev.ps1
# CONTRIBUTOR:  Jeff Lill
# COPYRIGHT:    Copyright (c) 2005-2021 by neonFORGE LLC.  All rights reserved.
#
# Licensed under the Apache License, Version 2.0 (the "License");
# you may not use this file except in compliance with the License.
# You may obtain a copy of the License at
#
#     http://www.apache.org/licenses/LICENSE-2.0
#
# Unless required by applicable law or agreed to in writing, software
# distributed under the License is distributed on an "AS IS" BASIS,
# WITHOUT WARRANTIES OR CONDITIONS OF ANY KIND, either express or implied.
# See the License for the specific language governing permissions and
# limitations under the License.

# Publishes DEBUG builds of the NeonForge Nuget packages to the repo
# at http://nuget-dev.neoncloud.io so intermediate builds can be shared 
# by maintainers.
#
# NOTE: This is script works only for maintainers with proper credentials.

# Import the global solution include file.

. $env:NF_ROOT/Powershell/includes.ps1

# Verify that the user has the required environment variables.  These will
# be available only for maintainers and are intialized by the neonCLOUD
# [buildenv.cmd] script.

if (!(Test-Path env:NC_USER))
{
    "*** ERROR: This script is intended for maintainers only:"
    "           [NC_USER] environment variable is not defined."
    ""
    "           Maintainers should re-run the neonCLOUD [buildenv.cmd] script."

    return 1
}

# This needs to run with elevated privileges.

Request-AdminPermissions

# Retrieve any necessary credentials.

$versionerKey  = Get-SecretValue "NUGET_VERSIONER_KEY" "group-devops"
<<<<<<< HEAD
$devFeedApiKey = Get-SecretValue "NUGET_DEVFEED_KEY" "group-devops"
=======
$devFeedApiKey = Get-SecretValue "NUGET_DEVFEED_KEY"   "group-devops"
>>>>>>> 0ad4a303

# We're going to build the Debug configuration so debugging will be easier.

$config = "Debug"

#------------------------------------------------------------------------------
# Sets the package version in the specified project file and makes a backup
# of the original project file named [$project.bak].

function SetVersion
{
    [CmdletBinding()]
    param (
        [Parameter(Position=0, Mandatory=$true)]
        [string]$project,
        [Parameter(Position=1, Mandatory=$true)]
        [string]$version
    )

    "* SetVersion: ${project}:${version}"

    $projectPath    = [io.path]::combine($env:NF_ROOT, "Lib", "$project", "$project" + ".csproj")
    $orgProjectFile = Get-Content "$projectPath" -Encoding utf8
    $regex          = [regex]'<Version>(.*)</Version>'
    $match          = $regex.Match($orgProjectFile)
    $orgVersion     = $match.Groups[1].Value
    $tmpProjectFile = $orgProjectFile.Replace("<Version>$orgVersion</Version>", "<Version>$version</Version>")

    if (!(Test-Path "$projectPath.bak"))
    {
        Copy-Item "$projectPath" "$projectPath.bak"
    }
    
    $tmpProjectFile | Out-File -FilePath "$projectPath" -Encoding utf8
}

#------------------------------------------------------------------------------
# Restores the original project version for a project.

function RestoreVersion
{
    [CmdletBinding()]
    param (
        [Parameter(Position=0, Mandatory=$true)]
        [string]$project
    )

    "* Restore: ${project}"

    $projectPath = [io.path]::combine($env:NF_ROOT, "Lib", "$project", "$project" + ".csproj")

    Copy-Item "$projectPath.bak" "$projectPath"
    Remove-Item "$projectPath.bak"
}

#------------------------------------------------------------------------------
# Builds and publishes the project packages.

function Publish
{
    [CmdletBinding()]
    param (
        [Parameter(Position=0, Mandatory=$true)]
        [string]$project,
        [Parameter(Position=1, Mandatory=$true)]
        [string]$version
    )

    ""
    "==============================================================================="
    "* Publishing: ${project}:${version}"
    "==============================================================================="

    $projectPath = [io.path]::combine($env:NF_ROOT, "Lib", "$project", "$project" + ".csproj")

    dotnet pack $projectPath -c $config -p:IncludeSymbols=true -p:SymbolPackageFormat=snupkg -o "$env:NF_BUILD\nuget"
    ThrowOnExitCode

    nuget push -Source $env:NC_NUGET_DEVFEED -ApiKey $devFeedApiKey "$env:NF_BUILD\nuget\$project.$version.nupkg"
    ThrowOnExitCode
}

# We need to do a  solution build to ensure that any tools or other dependencies 
# are built before we build and publish the individual packages.

Write-Info  ""
Write-Info  "*******************************************************************************"
Write-Info  "***                            BUILD SOLUTION                               ***"
Write-Info  "*******************************************************************************"
Write-Info  ""

$msbuild     = $env:MSBUILDPATH
$nfRoot      = "$env:NF_ROOT"
$nfSolution  = "$nfRoot\neonKUBE.sln"

& "$msbuild" "$nfSolution" -p:Configuration=$config -restore -m -verbosity:quiet

if (-not $?)
{
    throw "ERROR: BUILD FAILED"
}

# We're going to call the neonCLOUD nuget versioner service to atomically increment the 
# dev package version counters for the solution and then generate the full version for
# the packages we'll be publishing.  We'll use separate counters for the neonLIBRARY
# and neonKUBE packages.
#
# The package versions will also include the current branch appended to the preview tag
# so a typical package version will look like:
#
#       10000.0.VERSION-dev-master
#
# where we use major version 10000 as a value that will never be exceeded by a real
# release, VERSION is automatically incremented for every package published, [master]
# in this case is the current branch at the time of publishing and [-dev] indicates
# that this is a non-production release.
#
# NOTE: We could have used a separate counter for each published branch but we felt it
# would this would be easier to manage by having all recent packages published from all
# branches have versions near each other.

$branch = GitBranch $env:NF_ROOT

# Get the nuget versioner API key from the environment and convert it into a base-64 string.

$versionerKeyBase64 = [Convert]::ToBase64String(([System.Text.Encoding]::UTF8.GetBytes($versionerKey)))

# Submit PUTs request to the versioner service, specifying the counter name.  The service will
# atomically increment the counter and return the next value.

$reply          = Invoke-WebRequest -Uri "$env:NC_NUGET_VERSIONER/counter/neonLIBRARY-dev" -Method 'PUT' -Headers @{ 'Authorization' = "Bearer $versionerKeyBase64" } 
$libraryVersion = "10000.0.$reply-dev-$branch"

$reply          = Invoke-WebRequest -Uri "$env:NC_NUGET_VERSIONER/counter/neonKUBE-dev" -Method 'PUT' -Headers @{ 'Authorization' = "Bearer $versionerKeyBase64" } 
$kubeVersion    = "10000.0.$reply-dev-$branch"

# We need to set the version first in all of the project files so that
# implicit package dependencies will work for external projects importing
# these packages.

SetVersion Neon.Cadence             $libraryVersion
SetVersion Neon.Cassandra           $libraryVersion
SetVersion Neon.Common              $libraryVersion
SetVersion Neon.Couchbase           $libraryVersion
SetVersion Neon.Cryptography        $libraryVersion
SetVersion Neon.Deployment          $libraryVersion
SetVersion Neon.Docker              $libraryVersion
SetVersion Neon.HyperV              $libraryVersion
SetVersion Neon.Service             $libraryVersion
SetVersion Neon.ModelGen            $libraryVersion
SetVersion Neon.ModelGenerator      $libraryVersion
SetVersion Neon.Nats                $libraryVersion
SetVersion Neon.Postgres            $libraryVersion
SetVersion Neon.SSH                 $libraryVersion
SetVersion Neon.Temporal            $libraryVersion
SetVersion Neon.Web                 $libraryVersion
SetVersion Neon.XenServer           $libraryVersion
SetVersion Neon.Xunit               $libraryVersion
SetVersion Neon.Xunit.Cadence       $libraryVersion
SetVersion Neon.Xunit.Couchbase     $libraryVersion
SetVersion Neon.Xunit.Temporal      $libraryVersion
SetVersion Neon.Xunit.YugaByte      $libraryVersion
SetVersion Neon.YugaByte            $libraryVersion

SetVersion Neon.Kube                $kubeVersion
SetVersion Neon.Kube.Aws            $kubeVersion
SetVersion Neon.Kube.Azure          $kubeVersion
SetVersion Neon.Kube.BareMetal      $kubeVersion
SetVersion Neon.Kube.Google         $kubeVersion
SetVersion Neon.Kube.Hosting        $kubeVersion
SetVersion Neon.Kube.HyperV         $kubeVersion
SetVersion Neon.Kube.HyperVLocal    $kubeVersion
SetVersion Neon.Kube.Models         $kubeVersion
SetVersion Neon.Kube.Setup          $kubeVersion
SetVersion Neon.Kube.Services       $kubeVersion
SetVersion Neon.Kube.XenServer      $kubeVersion
SetVersion Neon.Kube.Xunit          $kubeVersion

# Build and publish the projects.

Publish Neon.Cadence                $libraryVersion
Publish Neon.Cassandra              $libraryVersion
Publish Neon.Common                 $libraryVersion
Publish Neon.Couchbase              $libraryVersion
Publish Neon.Cryptography           $libraryVersion
Publish Neon.Deployment             $libraryVersion
Publish Neon.Docker                 $libraryVersion
Publish Neon.HyperV                 $libraryVersion
Publish Neon.Service                $libraryVersion
Publish Neon.ModelGen               $libraryVersion
Publish Neon.ModelGenerator         $libraryVersion
Publish Neon.Nats                   $libraryVersion
Publish Neon.Postgres               $libraryVersion
Publish Neon.SSH                    $libraryVersion
Publish Neon.Temporal               $libraryVersion
Publish Neon.Web                    $libraryVersion
Publish Neon.XenServer              $libraryVersion
Publish Neon.Xunit                  $libraryVersion
Publish Neon.Xunit.Cadence          $libraryVersion
Publish Neon.Xunit.Couchbase        $libraryVersion
Publish Neon.Xunit.Temporal         $libraryVersion
Publish Neon.Xunit.YugaByte         $libraryVersion
Publish Neon.YugaByte               $libraryVersion

Publish Neon.Kube                   $kubeVersion
Publish Neon.Kube.Aws               $kubeVersion
Publish Neon.Kube.Azure             $kubeVersion
Publish Neon.Kube.BareMetal         $kubeVersion
Publish Neon.Kube.Google            $kubeVersion
Publish Neon.Kube.Hosting           $kubeVersion
Publish Neon.Kube.HyperV            $kubeVersion
Publish Neon.Kube.HyperVLocal       $kubeVersion
Publish Neon.Kube.Models            $kubeVersion
Publish Neon.Kube.Setup             $kubeVersion
Publish Neon.Kube.Services          $kubeVersion
Publish Neon.Kube.XenServer         $kubeVersion
Publish Neon.Kube.Xunit             $kubeVersion

# Restore the project versions

RestoreVersion Neon.Cadence
RestoreVersion Neon.Cassandra
RestoreVersion Neon.Common
RestoreVersion Neon.Couchbase
RestoreVersion Neon.Cryptography
RestoreVersion Neon.Deployment
RestoreVersion Neon.Docker
RestoreVersion Neon.HyperV
RestoreVersion Neon.Service
RestoreVersion Neon.ModelGen
RestoreVersion Neon.ModelGenerator
RestoreVersion Neon.Nats
RestoreVersion Neon.Postgres
RestoreVersion Neon.SSH
RestoreVersion Neon.Temporal
RestoreVersion Neon.Web
RestoreVersion Neon.XenServer
RestoreVersion Neon.Xunit
RestoreVersion Neon.Xunit.Cadence
RestoreVersion Neon.Xunit.Couchbase
RestoreVersion Neon.Xunit.Temporal
RestoreVersion Neon.Xunit.YugaByte
RestoreVersion Neon.YugaByte

RestoreVersion Neon.Kube
RestoreVersion Neon.Kube.Aws
RestoreVersion Neon.Kube.Azure
RestoreVersion Neon.Kube.BareMetal
RestoreVersion Neon.Kube.Google
RestoreVersion Neon.Kube.Hosting
RestoreVersion Neon.Kube.HyperV
RestoreVersion Neon.Kube.HyperVLocal
RestoreVersion Neon.Kube.Models
RestoreVersion Neon.Kube.Setup
RestoreVersion Neon.Kube.Services
RestoreVersion Neon.Kube.XenServer
RestoreVersion Neon.Kube.Xunit

""
"** Package publication completed"
""<|MERGE_RESOLUTION|>--- conflicted
+++ resolved
@@ -47,11 +47,7 @@
 # Retrieve any necessary credentials.
 
 $versionerKey  = Get-SecretValue "NUGET_VERSIONER_KEY" "group-devops"
-<<<<<<< HEAD
-$devFeedApiKey = Get-SecretValue "NUGET_DEVFEED_KEY" "group-devops"
-=======
 $devFeedApiKey = Get-SecretValue "NUGET_DEVFEED_KEY"   "group-devops"
->>>>>>> 0ad4a303
 
 # We're going to build the Debug configuration so debugging will be easier.
 
