--- conflicted
+++ resolved
@@ -298,30 +298,19 @@
         $quietOption = "--quiet"
     }
 
-<<<<<<< HEAD
     # Set this to "$debug" to have [dtee.exe] print out command line arguments
     # to [%TEMP\dtee-tool-debug] for debugging purposes.  Note that this IS
     # currently somewhat fragile since this means that only one instance of
     # the [dtee.exe] can write to this file at a time.
-=======
-    # Uncomment this to have the [DTEE.EXE] tool write the command
-    # arguments and STDOUT/STDERR streams to: %TEMP%\dee-tool.debug
-    #
-    # This is useful for debugging complex scripts.
     #
     # DON'T LEAVE THIS ENABLED LONG-TERM!
->>>>>>> 2aa81226
 
     # $debugOption = "--debug"
 
     $pInfo = [Diagnostics.ProcessStartInfo]::new()
     $pInfo = @{
         FileName        = 'dtee.exe'
-<<<<<<< HEAD
-        Arguments       = "$quietOption $debugOptions `"--out=$outPath`" `"--err=$errPath`" `"--both=$bothPath`" `"--`" `"$command`""
-=======
-        Arguments       = "$quietOption $debugOption `"--out=$outPath`" `"--err=$errPath`" `"--both=$bothPath`" -- `"$command`""
->>>>>>> 2aa81226
+        Arguments       = "$quietOption $debugOption `"--out=$outPath`" `"--err=$errPath`" `"--both=$bothPath`" `"--`" `"$command`""
         UseShellExecute = $false
     }
 
